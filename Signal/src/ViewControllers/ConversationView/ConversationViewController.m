//
//  Copyright (c) 2019 Open Whisper Systems. All rights reserved.
//

#import "ConversationViewController.h"
#import "AppDelegate.h"
#import "BlockListUIUtils.h"
#import "BlockListViewController.h"
#import "ContactsViewHelper.h"
#import "ConversationCollectionView.h"
#import "ConversationInputTextView.h"
#import "ConversationInputToolbar.h"
#import "ConversationScrollButton.h"
#import "ConversationViewCell.h"
#import "ConversationViewItem.h"
#import "ConversationViewLayout.h"
#import "ConversationViewModel.h"
#import "DateUtil.h"
#import "DebugUITableViewController.h"
#import "FingerprintViewController.h"
#import "NewGroupViewController.h"
#import "OWSAudioPlayer.h"
#import "OWSContactOffersCell.h"
#import "OWSConversationSettingsViewController.h"
#import "OWSConversationSettingsViewDelegate.h"
#import "OWSDisappearingMessagesJob.h"
#import "OWSMath.h"
#import "OWSMessageCell.h"
#import "OWSMessageStickerView.h"
#import "OWSMessageViewOnceView.h"
#import "OWSSystemMessageCell.h"
#import "Signal-Swift.h"
#import "TSAttachmentPointer.h"
#import "TSCall.h"
#import "TSContactThread.h"
#import "TSErrorMessage.h"
#import "TSGroupThread.h"
#import "TSIncomingMessage.h"
#import "TSInfoMessage.h"
#import "TSInvalidIdentityKeyErrorMessage.h"
#import "UIFont+OWS.h"
#import "UIViewController+Permissions.h"
#import "ViewControllerUtils.h"
#import <AVFoundation/AVFoundation.h>
#import <AssetsLibrary/AssetsLibrary.h>
#import <ContactsUI/CNContactViewController.h>
#import <MobileCoreServices/UTCoreTypes.h>
#import <Photos/Photos.h>
#import <PromiseKit/AnyPromise.h>
#import <SignalCoreKit/NSDate+OWS.h>
#import <SignalCoreKit/NSString+OWS.h>
#import <SignalCoreKit/Threading.h>
#import <SignalMessaging/Environment.h>
#import <SignalMessaging/OWSContactsManager.h>
#import <SignalMessaging/OWSFormat.h>
#import <SignalMessaging/OWSNavigationController.h>
#import <SignalMessaging/OWSUnreadIndicator.h>
#import <SignalMessaging/SignalMessaging-Swift.h>
#import <SignalMessaging/ThreadUtil.h>
#import <SignalMessaging/UIUtil.h>
#import <SignalMessaging/UIViewController+OWS.h>
#import <SignalServiceKit/Contact.h>
#import <SignalServiceKit/ContactsUpdater.h>
#import <SignalServiceKit/MimeTypeUtil.h>
#import <SignalServiceKit/NSTimer+OWS.h>
#import <SignalServiceKit/OWSAddToContactsOfferMessage.h>
#import <SignalServiceKit/OWSAddToProfileWhitelistOfferMessage.h>
#import <SignalServiceKit/OWSAttachmentDownloads.h>
#import <SignalServiceKit/OWSBlockingManager.h>
#import <SignalServiceKit/OWSContactOffersInteraction.h>
#import <SignalServiceKit/OWSDisappearingMessagesConfiguration.h>
#import <SignalServiceKit/OWSIdentityManager.h>
#import <SignalServiceKit/OWSMessageManager.h>
#import <SignalServiceKit/OWSMessageSender.h>
#import <SignalServiceKit/OWSMessageUtils.h>
#import <SignalServiceKit/OWSReadReceiptManager.h>
#import <SignalServiceKit/OWSVerificationStateChangeMessage.h>
#import <SignalServiceKit/SignalServiceKit-Swift.h>
#import <SignalServiceKit/TSAccountManager.h>
#import <SignalServiceKit/TSGroupModel.h>
#import <SignalServiceKit/TSInvalidIdentityKeyReceivingErrorMessage.h>
#import <SignalServiceKit/TSNetworkManager.h>
#import <SignalServiceKit/TSQuotedMessage.h>

@import SafariServices;

NS_ASSUME_NONNULL_BEGIN

static const CGFloat kLoadMoreHeaderHeight = 60.f;

static const CGFloat kToastInset = 10;

typedef enum : NSUInteger {
    kMediaTypePicture,
    kMediaTypeVideo,
} kMediaTypes;

typedef enum : NSUInteger {
    kScrollContinuityBottom = 0,
    kScrollContinuityTop,
} ScrollContinuity;

#pragma mark -

@interface ConversationViewController () <AttachmentApprovalViewControllerDelegate,
    ContactShareApprovalViewControllerDelegate,
    AVAudioPlayerDelegate,
    CNContactViewControllerDelegate,
    ContactsPickerDelegate,
    ContactShareViewHelperDelegate,
    ContactsViewHelperDelegate,
    DisappearingTimerConfigurationViewDelegate,
    OWSConversationSettingsViewDelegate,
    ConversationHeaderViewDelegate,
    ConversationViewLayoutDelegate,
    ConversationViewCellDelegate,
    ConversationInputTextViewDelegate,
    ConversationSearchControllerDelegate,
    LongTextViewDelegate,
    MessageActionsDelegate,
    MessageDetailViewDelegate,
    MenuActionsViewControllerDelegate,
    OWSMessageBubbleViewDelegate,
    OWSMessageStickerViewDelegate,
    OWSMessageViewOnceViewDelegate,
    UICollectionViewDelegate,
    UICollectionViewDataSource,
    UIDocumentMenuDelegate,
    UIDocumentPickerDelegate,
    SendMediaNavDelegate,
    UINavigationControllerDelegate,
    UITextViewDelegate,
    ConversationCollectionViewDelegate,
    ConversationInputToolbarDelegate,
    ConversationViewModelDelegate,
    MessageRequestDelegate,
    LocationPickerDelegate,
    InputAccessoryViewPlaceholderDelegate,
    ForwardMessageDelegate>

@property (nonatomic) TSThread *thread;
@property (nonatomic, readonly) ConversationViewModel *conversationViewModel;

@property (nonatomic, readonly) OWSAudioActivity *recordVoiceNoteAudioActivity;
@property (nonatomic, readonly) NSTimeInterval viewControllerCreatedAt;

@property (nonatomic, readonly) UIView *bottomBar;
@property (nonatomic, nullable) NSLayoutConstraint *bottomBarBottomConstraint;
@property (nonatomic, readonly) InputAccessoryViewPlaceholder *inputAccessoryPlaceholder;

@property (nonatomic, readonly) ConversationInputToolbar *inputToolbar;
@property (nonatomic, readonly) ConversationCollectionView *collectionView;
@property (nonatomic, readonly) ConversationViewLayout *layout;
@property (nonatomic, readonly) ConversationStyle *conversationStyle;

@property (nonatomic, nullable) AVAudioRecorder *audioRecorder;
@property (nonatomic, nullable) OWSAudioPlayer *audioAttachmentPlayer;
@property (nonatomic, nullable) NSUUID *voiceMessageUUID;

@property (nonatomic, nullable) NSTimer *readTimer;
@property (nonatomic) NSCache *cellMediaCache;
@property (nonatomic) ConversationHeaderView *headerView;
@property (nonatomic, nullable) UIView *bannerView;
@property (nonatomic, nullable) OWSDisappearingMessagesConfiguration *disappearingMessagesConfiguration;

// Back Button Unread Count
@property (nonatomic, readonly) UIView *backButtonUnreadCountView;
@property (nonatomic, readonly) UILabel *backButtonUnreadCountLabel;
@property (nonatomic, readonly) NSUInteger backButtonUnreadCount;

@property (nonatomic) ConversationViewAction actionOnOpen;

@property (nonatomic) BOOL peek;

@property (nonatomic, readonly) ContactsViewHelper *contactsViewHelper;

@property (nonatomic) BOOL userHasScrolled;
@property (nonatomic, nullable) NSDate *lastMessageSentDate;

@property (nonatomic, nullable) UIBarButtonItem *customBackButton;

@property (nonatomic, readonly) BOOL showLoadMoreHeader;
@property (nonatomic) UILabel *loadMoreHeader;
@property (nonatomic) uint64_t lastVisibleSortId;

@property (nonatomic) BOOL isUserScrolling;

@property (nonatomic) ConversationScrollButton *scrollDownButton;

@property (nonatomic) BOOL isViewCompletelyAppeared;
@property (nonatomic) BOOL isViewVisible;
@property (nonatomic) BOOL shouldAnimateKeyboardChanges;
@property (nonatomic) BOOL viewHasEverAppeared;
@property (nonatomic, readonly) BOOL hasUnreadMessages;
@property (nonatomic, nullable) NSNumber *viewHorizonTimestamp;
@property (nonatomic) ContactShareViewHelper *contactShareViewHelper;
@property (nonatomic) NSTimer *reloadTimer;
@property (nonatomic, nullable) NSDate *lastReloadDate;

@property (nonatomic) CGFloat scrollDistanceToBottomSnapshot;
@property (nonatomic, nullable) NSNumber *lastKnownDistanceFromBottom;
@property (nonatomic) ScrollContinuity scrollContinuity;
@property (nonatomic, nullable) NSTimer *autoLoadMoreTimer;

@property (nonatomic, readonly) ConversationSearchController *searchController;
@property (nonatomic, nullable) NSString *lastSearchedText;
@property (nonatomic) BOOL isShowingSearchUI;
@property (nonatomic, nullable) MenuActionsViewController *menuActionsViewController;
@property (nonatomic) CGFloat extraContentInsetPadding;
@property (nonatomic) CGFloat contentOffsetAdjustment;

@property (nonatomic, nullable) MessageRequestView *messageRequestView;

@property (nonatomic) UITapGestureRecognizer *tapGestureRecognizer;

@end

#pragma mark -

@implementation ConversationViewController

- (nullable instancetype)initWithCoder:(NSCoder *)aDecoder
{
    OWSFailDebug(@"Do not instantiate this view from coder");

    self = [super initWithCoder:aDecoder];
    if (!self) {
        return self;
    }

    [self commonInit];

    return self;
}

- (instancetype)initWithNibName:(nullable NSString *)nibNameOrNil bundle:(nullable NSBundle *)nibBundleOrNil
{
    self = [super initWithNibName:nibNameOrNil bundle:nibBundleOrNil];
    if (!self) {
        return self;
    }

    [self commonInit];

    return self;
}

- (void)commonInit
{
    _viewControllerCreatedAt = CACurrentMediaTime();
    _contactsViewHelper = [[ContactsViewHelper alloc] initWithDelegate:self];
    _contactShareViewHelper = [[ContactShareViewHelper alloc] initWithContactsManager:self.contactsManager];
    _contactShareViewHelper.delegate = self;

    NSString *audioActivityDescription = [NSString stringWithFormat:@"%@ voice note", self.logTag];
    _recordVoiceNoteAudioActivity = [[OWSAudioActivity alloc] initWithAudioDescription:audioActivityDescription behavior:OWSAudioBehavior_PlayAndRecord];

    self.scrollContinuity = kScrollContinuityBottom;
}

#pragma mark - Dependencies

- (MessageSenderJobQueue *)messageSenderJobQueue
{
    return SSKEnvironment.shared.messageSenderJobQueue;
}

- (OWSSessionResetJobQueue *)sessionResetJobQueue
{
    return AppEnvironment.shared.sessionResetJobQueue;
}

- (OWSAudioSession *)audioSession
{
    return Environment.shared.audioSession;
}

- (OWSMessageSender *)messageSender
{
    return SSKEnvironment.shared.messageSender;
}

- (OWSContactsManager *)contactsManager
{
    return Environment.shared.contactsManager;
}

- (OWSProfileManager *)profileManager
{
    return SSKEnvironment.shared.profileManager;
}

- (ContactsUpdater *)contactsUpdater
{
    return SSKEnvironment.shared.contactsUpdater;
}

- (OWSBlockingManager *)blockingManager
{
    return [OWSBlockingManager sharedManager];
}

- (TSNetworkManager *)networkManager
{
    return SSKEnvironment.shared.networkManager;
}

- (OutboundCallInitiator *)outboundCallInitiator
{
    return AppEnvironment.shared.outboundCallInitiator;
}

- (id<OWSTypingIndicators>)typingIndicators
{
    return SSKEnvironment.shared.typingIndicators;
}

- (OWSAttachmentDownloads *)attachmentDownloads
{
    return SSKEnvironment.shared.attachmentDownloads;
}

- (TSAccountManager *)tsAccountManager
{
    OWSAssertDebug(SSKEnvironment.shared.tsAccountManager);

    return SSKEnvironment.shared.tsAccountManager;
}

- (SDSDatabaseStorage *)databaseStorage
{
    return SDSDatabaseStorage.shared;
}

- (OWSNotificationPresenter *)notificationPresenter
{
    return AppEnvironment.shared.notificationPresenter;
}

#pragma mark -

- (void)addNotificationListeners
{
    [[NSNotificationCenter defaultCenter] addObserver:self
                                             selector:@selector(blockListDidChange:)
                                                 name:kNSNotificationName_BlockListDidChange
                                               object:nil];
    [[NSNotificationCenter defaultCenter] addObserver:self
                                             selector:@selector(windowManagerCallDidChange:)
                                                 name:OWSWindowManagerCallDidChangeNotification
                                               object:nil];
    [[NSNotificationCenter defaultCenter] addObserver:self
                                             selector:@selector(identityStateDidChange:)
                                                 name:kNSNotificationName_IdentityStateDidChange
                                               object:nil];
    [[NSNotificationCenter defaultCenter] addObserver:self
                                             selector:@selector(didChangePreferredContentSize:)
                                                 name:UIContentSizeCategoryDidChangeNotification
                                               object:nil];
    [[NSNotificationCenter defaultCenter] addObserver:self
                                             selector:@selector(applicationWillEnterForeground:)
                                                 name:OWSApplicationWillEnterForegroundNotification
                                               object:nil];
    [[NSNotificationCenter defaultCenter] addObserver:self
                                             selector:@selector(applicationDidEnterBackground:)
                                                 name:OWSApplicationDidEnterBackgroundNotification
                                               object:nil];
    [[NSNotificationCenter defaultCenter] addObserver:self
                                             selector:@selector(applicationWillResignActive:)
                                                 name:OWSApplicationWillResignActiveNotification
                                               object:nil];
    [[NSNotificationCenter defaultCenter] addObserver:self
                                             selector:@selector(applicationDidBecomeActive:)
                                                 name:OWSApplicationDidBecomeActiveNotification
                                               object:nil];
    [[NSNotificationCenter defaultCenter] addObserver:self
                                             selector:@selector(cancelReadTimer)
                                                 name:OWSApplicationDidEnterBackgroundNotification
                                               object:nil];
    [[NSNotificationCenter defaultCenter] addObserver:self
                                             selector:@selector(otherUsersProfileDidChange:)
                                                 name:kNSNotificationName_OtherUsersProfileDidChange
                                               object:nil];
    [[NSNotificationCenter defaultCenter] addObserver:self
                                             selector:@selector(profileWhitelistDidChange:)
                                                 name:kNSNotificationName_ProfileWhitelistDidChange
                                               object:nil];
    [[NSNotificationCenter defaultCenter] addObserver:self
                                             selector:@selector(themeDidChange:)
                                                 name:ThemeDidChangeNotification
                                               object:nil];
}

- (BOOL)isGroupConversation
{
    OWSAssertDebug(self.thread);

    return self.thread.isGroupThread;
}


- (void)otherUsersProfileDidChange:(NSNotification *)notification
{
    OWSAssertIsOnMainThread();

    SignalServiceAddress *address = notification.userInfo[kNSNotificationKey_ProfileAddress];
    OWSAssertDebug(address.isValid);
    if (address.isValid && [self.thread.recipientAddresses containsObject:address]) {
        if ([self.thread isKindOfClass:[TSContactThread class]]) {
            // update title with profile name
            [self updateNavigationTitle];
        }

        if (self.isGroupConversation) {
            // Reload all cells if this is a group conversation,
            // since we may need to update the sender names on the messages.
            [self resetContentAndLayoutWithSneakyTransaction];
        }
    }
}

- (void)profileWhitelistDidChange:(NSNotification *)notification
{
    OWSAssertIsOnMainThread();

    // If profile whitelist just changed, we may want to hide a profile whitelist offer.
    SignalServiceAddress *_Nullable address = notification.userInfo[kNSNotificationKey_ProfileAddress];
    NSData *_Nullable groupId = notification.userInfo[kNSNotificationKey_ProfileGroupId];
    if (address.isValid && [self.thread.recipientAddresses containsObject:address]) {
        [self.conversationViewModel ensureDynamicInteractionsAndUpdateIfNecessaryWithSneakyTransaction:YES];
    } else if (groupId.length > 0 && self.thread.isGroupThread) {
        TSGroupThread *groupThread = (TSGroupThread *)self.thread;
        if ([groupThread.groupModel.groupId isEqualToData:groupId]) {
            [self.conversationViewModel ensureDynamicInteractionsAndUpdateIfNecessaryWithSneakyTransaction:YES];
            [self ensureBannerState];
        }
    }
}

- (void)blockListDidChange:(id)notification
{
    OWSAssertIsOnMainThread();

    [self ensureBannerState];
}

- (void)identityStateDidChange:(NSNotification *)notification
{
    OWSAssertIsOnMainThread();

    [self updateNavigationBarSubtitleLabel];
    [self ensureBannerState];
}

- (void)themeDidChange:(NSNotification *)notification
{
    [self applyTheme];
}

- (void)peekSetup
{
    _peek = YES;
    self.actionOnOpen = ConversationViewActionNone;
}

- (void)popped
{
    _peek = NO;
    [self hideInputIfNeeded];
}

- (void)configureForThread:(TSThread *)thread
                    action:(ConversationViewAction)action
            focusMessageId:(nullable NSString *)focusMessageId
{
    OWSAssertDebug(thread);

    OWSLogInfo(@"configureForThread.");

    _thread = thread;
    self.actionOnOpen = action;
    _cellMediaCache = [NSCache new];
    // Cache the cell media for ~24 cells.
    self.cellMediaCache.countLimit = 24;
    _conversationStyle = [[ConversationStyle alloc] initWithThread:thread];

    _conversationViewModel =
        [[ConversationViewModel alloc] initWithThread:thread focusMessageIdOnOpen:focusMessageId delegate:self];

    _searchController = [[ConversationSearchController alloc] initWithThread:thread];
    _searchController.delegate = self;

    self.reloadTimer = [NSTimer weakScheduledTimerWithTimeInterval:1.f
                                                            target:self
                                                          selector:@selector(reloadTimerDidFire)
                                                          userInfo:nil
                                                           repeats:YES];
}

- (void)dealloc
{
    [self.reloadTimer invalidate];
    [self.autoLoadMoreTimer invalidate];
}

- (void)reloadTimerDidFire
{
    OWSAssertIsOnMainThread();

    if (self.isUserScrolling || !self.isViewCompletelyAppeared || !self.isViewVisible
        || !CurrentAppContext().isAppForegroundAndActive || !self.viewHasEverAppeared
        || OWSWindowManager.sharedManager.isPresentingMenuActions) {
        return;
    }

    NSDate *now = [NSDate new];
    if (self.lastReloadDate) {
        NSTimeInterval timeSinceLastReload = [now timeIntervalSinceDate:self.lastReloadDate];
        const NSTimeInterval kReloadFrequency = 60.f;
        if (timeSinceLastReload < kReloadFrequency) {
            return;
        }
    }

    OWSLogVerbose(@"reloading conversation view contents.");
    [self resetContentAndLayoutWithSneakyTransaction];
}

- (BOOL)userLeftGroup
{
    if (![_thread isKindOfClass:[TSGroupThread class]]) {
        return NO;
    }

    TSGroupThread *groupThread = (TSGroupThread *)self.thread;
    return !groupThread.isLocalUserInGroup;
}

- (void)hideInputIfNeeded
{
    if (_peek) {
        self.inputToolbar.hidden = YES;
        [self dismissKeyBoard];
        return;
    }

    if (self.userLeftGroup) {
        self.inputToolbar.hidden = YES; // user has requested they leave the group. further sends disallowed
        [self dismissKeyBoard];
    } else {
        self.inputToolbar.hidden = NO;
    }
}

- (void)viewDidLoad
{
    [super viewDidLoad];

    [self createContents];

    [self registerCellClasses];

    [self createConversationScrollButtons];
    [self createHeaderViews];

    [self updateLeftBarItem];

    [self addNotificationListeners];
    [self applyTheme];
    [self.conversationViewModel viewDidLoad];
}

- (void)createContents
{
    OWSAssertDebug(self.conversationStyle);

    _layout = [[ConversationViewLayout alloc] initWithConversationStyle:self.conversationStyle];
    self.conversationStyle.viewWidth = floor(self.view.width);

    self.layout.delegate = self;
    // We use the root view bounds as the initial frame for the collection
    // view so that its contents can be laid out immediately.
    //
    // TODO: To avoid relayout, it'd be better to take into account safeAreaInsets,
    //       but they're not yet set when this method is called.
    _collectionView =
        [[ConversationCollectionView alloc] initWithFrame:self.view.bounds collectionViewLayout:self.layout];
    self.collectionView.layoutDelegate = self;
    self.collectionView.delegate = self;
    self.collectionView.dataSource = self;
    self.collectionView.showsVerticalScrollIndicator = YES;
    self.collectionView.showsHorizontalScrollIndicator = NO;
    self.collectionView.keyboardDismissMode = UIScrollViewKeyboardDismissModeInteractive;
    if (@available(iOS 10, *)) {
        // To minimize time to initial apearance, we initially disable prefetching, but then
        // re-enable it once the view has appeared.
        self.collectionView.prefetchingEnabled = NO;
    }
    [self.view addSubview:self.collectionView];
    [self.collectionView autoPinEdgeToSuperviewEdge:ALEdgeTop];
    [self.collectionView autoPinEdgeToSuperviewEdge:ALEdgeBottom];
    [self.collectionView autoPinEdgeToSuperviewSafeArea:ALEdgeLeading];
    [self.collectionView autoPinEdgeToSuperviewSafeArea:ALEdgeTrailing];

    [self.collectionView applyScrollViewInsetsFix];
    SET_SUBVIEW_ACCESSIBILITY_IDENTIFIER(self, _collectionView);

    self.tapGestureRecognizer = [[UITapGestureRecognizer alloc] initWithTarget:self action:@selector(dismissKeyBoard)];
    [self.collectionView addGestureRecognizer:self.tapGestureRecognizer];

    _bottomBar = [UIView containerView];
    [self.view addSubview:self.bottomBar];
    self.bottomBarBottomConstraint = [self.bottomBar autoPinEdgeToSuperviewEdge:ALEdgeBottom];
    [self.bottomBar autoPinWidthToSuperview];

    _inputAccessoryPlaceholder = [InputAccessoryViewPlaceholder new];
    self.inputAccessoryPlaceholder.delegate = self;

    self.loadMoreHeader = [UILabel new];
    self.loadMoreHeader.text = NSLocalizedString(@"CONVERSATION_VIEW_LOADING_MORE_MESSAGES",
        @"Indicates that the app is loading more messages in this conversation.");
    self.loadMoreHeader.textColor = UIColor.ows_signalBlueColor;
    self.loadMoreHeader.textAlignment = NSTextAlignmentCenter;
    self.loadMoreHeader.font = [UIFont ows_semiboldFontWithSize:16.f];
    [self.collectionView addSubview:self.loadMoreHeader];
    [self.loadMoreHeader autoPinWidthToWidthOfView:self.view];
    [self.loadMoreHeader autoPinEdgeToSuperviewEdge:ALEdgeTop];
    [self.loadMoreHeader autoSetDimension:ALDimensionHeight toSize:kLoadMoreHeaderHeight];
    SET_SUBVIEW_ACCESSIBILITY_IDENTIFIER(self, _loadMoreHeader);

    [self.databaseStorage uiReadWithBlock:^(SDSAnyReadTransaction *transaction) {
        [self updateShowLoadMoreHeaderWithTransaction:transaction];
    }];
}

- (BOOL)canBecomeFirstResponder
{
    return YES;
}

- (BOOL)becomeFirstResponder
{
    BOOL result = [super becomeFirstResponder];

    // If we become the first responder, it means that the
    // input toolbar is not the first responder. As such,
    // we should clear out the desired keyboard since an
    // interactive dismissal may have just occured and we
    // need to update the UI to reflect that fact. We don't
    // actually ever want to be the first responder, so resign
    // immediately. We just want to know when the responder
    // state of our children changed and that information is
    // conveniently bubbled up the responder chain.
    if (result) {
        [self resignFirstResponder];
        [self.inputToolbar clearDesiredKeyboard];
    }

    return result;
}

- (nullable UIView *)inputAccessoryView
{
    return self.inputAccessoryPlaceholder;
}

- (nullable NSString *)textInputContextIdentifier
{
    return self.thread.uniqueId;
}

- (void)registerCellClasses
{
    [self.collectionView registerClass:[OWSSystemMessageCell class]
            forCellWithReuseIdentifier:[OWSSystemMessageCell cellReuseIdentifier]];
    [self.collectionView registerClass:[OWSTypingIndicatorCell class]
            forCellWithReuseIdentifier:[OWSTypingIndicatorCell cellReuseIdentifier]];
    [self.collectionView registerClass:[OWSContactOffersCell class]
            forCellWithReuseIdentifier:[OWSContactOffersCell cellReuseIdentifier]];
    [self.collectionView registerClass:[OWSMessageCell class]
            forCellWithReuseIdentifier:[OWSMessageCell cellReuseIdentifier]];
    [self.collectionView registerClass:[OWSThreadDetailsCell class]
            forCellWithReuseIdentifier:[OWSThreadDetailsCell cellReuseIdentifier]];
}

- (void)applicationWillEnterForeground:(NSNotification *)notification
{
    [self startReadTimer];
    [self updateCellsVisible];
}

- (void)applicationDidEnterBackground:(NSNotification *)notification
{
    [self updateCellsVisible];
    [self.cellMediaCache removeAllObjects];
}

- (void)applicationWillResignActive:(NSNotification *)notification
{
    [self cancelVoiceMemo];
    self.isUserScrolling = NO;
    [self saveDraft];
    [self markVisibleMessagesAsRead];
    [self.cellMediaCache removeAllObjects];
    [self cancelReadTimer];
    [self dismissPresentedViewControllerIfNecessary];
}

- (void)applicationDidBecomeActive:(NSNotification *)notification
{
    [self startReadTimer];
}

- (void)dismissPresentedViewControllerIfNecessary
{
    UIViewController *_Nullable presentedViewController = self.presentedViewController;
    if (!presentedViewController) {
        OWSLogDebug(@"presentedViewController was nil");
        return;
    }

    if ([presentedViewController isKindOfClass:[UIAlertController class]]) {
        OWSLogDebug(@"dismissing presentedViewController: %@", presentedViewController);
        [self dismissViewControllerAnimated:NO completion:nil];
        return;
    }
}

- (void)viewWillAppear:(BOOL)animated
{
    OWSLogDebug(@"viewWillAppear");

    [self ensureBannerState];

    [super viewWillAppear:animated];

    // We need to recheck on every appearance, since the user may have left the group in the settings VC,
    // or on another device.
    [self hideInputIfNeeded];

    self.isViewVisible = YES;

    // We should have already requested contact access at this point, so this should be a no-op
    // unless it ever becomes possible to load this VC without going via the ConversationListViewController.
    [self.contactsManager requestSystemContactsOnce];

    [self updateDisappearingMessagesConfigurationWithSneakyTransaction];

    [self updateBarButtonItems];
    [self updateNavigationTitle];

    [self resetContentAndLayoutWithSneakyTransaction];

    // We want to set the initial scroll state the first time we enter the view.
    if (!self.viewHasEverAppeared) {
        [self scrollToDefaultPosition:NO];
    } else if (self.menuActionsViewController != nil) {
        [self scrollToMenuActionInteraction:NO];
    }

    [self updateLastVisibleSortIdWithSneakyTransaction];

    if (!self.viewHasEverAppeared) {
        NSTimeInterval appearenceDuration = CACurrentMediaTime() - self.viewControllerCreatedAt;
        OWSLogVerbose(@"First viewWillAppear took: %.2fms", appearenceDuration * 1000);
    }
    [self updateInputToolbarLayout];

    // There are cases where we don't have a navigation controller, such as if we got here through 3d touch.
    // Make sure we only register the gesture interaction if it actually exists. This helps the swipe back
    // gesture work reliably without conflict with scrolling.
    if (self.navigationController) {
        [self.collectionView.panGestureRecognizer
            requireGestureRecognizerToFail:self.navigationController.interactivePopGestureRecognizer];
    }

    [self showMessageRequestDialogIfRequired];
}

- (NSArray<id<ConversationViewItem>> *)viewItems
{
    return self.conversationViewModel.viewState.viewItems;
}

- (ThreadDynamicInteractions *)dynamicInteractions
{
    return self.conversationViewModel.dynamicInteractions;
}

- (NSIndexPath *_Nullable)indexPathOfUnreadMessagesIndicator
{
    NSNumber *_Nullable unreadIndicatorIndex = self.conversationViewModel.viewState.unreadIndicatorIndex;
    if (unreadIndicatorIndex == nil) {
        return nil;
    }
    return [NSIndexPath indexPathForRow:unreadIndicatorIndex.integerValue inSection:0];
}

- (NSIndexPath *_Nullable)indexPathOfMessageOnOpen
{
    OWSAssertDebug(self.conversationViewModel.focusMessageIdOnOpen);
    OWSAssertDebug(self.dynamicInteractions.focusMessagePosition);

    if (!self.dynamicInteractions.focusMessagePosition) {
        // This might happen if the focus message has disappeared
        // before this view could appear.
        OWSFailDebug(@"focus message has unknown position.");
        return nil;
    }
    NSUInteger focusMessagePosition = self.dynamicInteractions.focusMessagePosition.unsignedIntegerValue;
    if (focusMessagePosition >= self.viewItems.count) {
        // This might happen if the focus message is outside the maximum
        // valid load window size for this view.
        OWSFailDebug(@"focus message has invalid position.");
        return nil;
    }
    NSInteger row = (NSInteger)((self.viewItems.count - 1) - focusMessagePosition);
    return [NSIndexPath indexPathForRow:row inSection:0];
}

- (void)scrollToDefaultPosition:(BOOL)isAnimated
{
    if (self.isUserScrolling) {
        return;
    }

    NSIndexPath *_Nullable indexPath = nil;
    if (self.conversationViewModel.focusMessageIdOnOpen) {
        indexPath = [self indexPathOfMessageOnOpen];
    }

    if (!indexPath) {
        indexPath = [self indexPathOfUnreadMessagesIndicator];
    }

    if (indexPath) {
        if (indexPath.section == 0 && indexPath.row == 0) {
            [self.collectionView setContentOffset:CGPointZero animated:isAnimated];
        } else {
            [self.collectionView scrollToItemAtIndexPath:indexPath
                                        atScrollPosition:UICollectionViewScrollPositionTop
                                                animated:isAnimated];
        }
    } else {
        [self scrollToBottomAnimated:isAnimated];
    }
}

- (void)scrollToUnreadIndicatorAnimated
{
    if (self.isUserScrolling) {
        return;
    }

    NSIndexPath *_Nullable indexPath = [self indexPathOfUnreadMessagesIndicator];
    if (indexPath) {
        if (indexPath.section == 0 && indexPath.row == 0) {
            [self.collectionView setContentOffset:CGPointZero animated:YES];
        } else {
            [self.collectionView scrollToItemAtIndexPath:indexPath
                                        atScrollPosition:UICollectionViewScrollPositionTop
                                                animated:YES];
        }
    }
}

- (void)resetContentAndLayoutWithSneakyTransaction
{
    [self.databaseStorage uiReadWithBlock:^(SDSAnyReadTransaction *transaction) {
        [self resetContentAndLayoutWithTransaction:transaction];
    }];
}

- (void)resetContentAndLayoutWithTransaction:(SDSAnyReadTransaction *)transaction
{
    self.scrollContinuity = kScrollContinuityBottom;
    // Avoid layout corrupt issues and out-of-date message subtitles.
    self.lastReloadDate = [NSDate new];
    [self.conversationViewModel viewDidResetContentAndLayoutWithTransaction:transaction];
    [self.collectionView.collectionViewLayout invalidateLayout];
    [self.collectionView reloadData];

    if (self.viewHasEverAppeared) {
        // Try to update the lastKnownDistanceFromBottom; the content size may have changed.
        [self updateLastKnownDistanceFromBottom];
    }
}

- (void)setUserHasScrolled:(BOOL)userHasScrolled
{
    _userHasScrolled = userHasScrolled;

    [self ensureBannerState];
}

// Returns a collection of the group members who are "no longer verified".
- (NSArray<SignalServiceAddress *> *)noLongerVerifiedAddresses
{
    NSMutableArray<SignalServiceAddress *> *result = [NSMutableArray new];
    for (SignalServiceAddress *address in self.thread.recipientAddresses) {
        if ([[OWSIdentityManager sharedManager] verificationStateForAddress:address]
            == OWSVerificationStateNoLongerVerified) {
            [result addObject:address];
        }
    }
    return [result copy];
}

- (void)ensureBannerState
{
    // This method should be called rarely, so it's simplest to discard and
    // rebuild the indicator view every time.
    [self.bannerView removeFromSuperview];
    self.bannerView = nil;

    if (self.userHasScrolled) {
        return;
    }

    NSArray<SignalServiceAddress *> *noLongerVerifiedAddresses = [self noLongerVerifiedAddresses];

    if (noLongerVerifiedAddresses.count > 0) {
        NSString *message;
        if (noLongerVerifiedAddresses.count > 1) {
            message = NSLocalizedString(@"MESSAGES_VIEW_N_MEMBERS_NO_LONGER_VERIFIED",
                @"Indicates that more than one member of this group conversation is no longer verified.");
        } else {
            SignalServiceAddress *address = [noLongerVerifiedAddresses firstObject];
            NSString *displayName = [self.contactsManager displayNameForAddress:address];
            NSString *format
                = (self.isGroupConversation ? NSLocalizedString(@"MESSAGES_VIEW_1_MEMBER_NO_LONGER_VERIFIED_FORMAT",
                                                  @"Indicates that one member of this group conversation is no longer "
                                                  @"verified. Embeds {{user's name or phone number}}.")
                                            : NSLocalizedString(@"MESSAGES_VIEW_CONTACT_NO_LONGER_VERIFIED_FORMAT",
                                                  @"Indicates that this 1:1 conversation is no longer verified. Embeds "
                                                  @"{{user's name or phone number}}."));
            message = [NSString stringWithFormat:format, displayName];
        }

        [self createBannerWithTitle:message
                        bannerColor:UIColor.ows_accentRedColor
                        tapSelector:@selector(noLongerVerifiedBannerViewWasTapped:)];
        return;
    }

    NSString *blockStateMessage = nil;
    if ([self isBlockedConversation]) {
        if (self.isGroupConversation) {
            blockStateMessage = NSLocalizedString(
                @"MESSAGES_VIEW_GROUP_BLOCKED", @"Indicates that this group conversation has been blocked.");
        } else {
            blockStateMessage = NSLocalizedString(
                @"MESSAGES_VIEW_CONTACT_BLOCKED", @"Indicates that this 1:1 conversation has been blocked.");
        }
    } else if (self.isGroupConversation) {
        int blockedGroupMemberCount = [self blockedGroupMemberCount];
        if (blockedGroupMemberCount == 1) {
            blockStateMessage = NSLocalizedString(@"MESSAGES_VIEW_GROUP_1_MEMBER_BLOCKED",
                @"Indicates that a single member of this group has been blocked.");
        } else if (blockedGroupMemberCount > 1) {
            blockStateMessage =
                [NSString stringWithFormat:NSLocalizedString(@"MESSAGES_VIEW_GROUP_N_MEMBERS_BLOCKED_FORMAT",
                                               @"Indicates that some members of this group has been blocked. Embeds "
                                               @"{{the number of blocked users in this group}}."),
                          [OWSFormat formatInt:blockedGroupMemberCount]];
        }
    }

    if (blockStateMessage) {
        [self createBannerWithTitle:blockStateMessage
                        bannerColor:UIColor.ows_accentRedColor
                        tapSelector:@selector(blockBannerViewWasTapped:)];
        return;
    }
}

- (void)createBannerWithTitle:(NSString *)title bannerColor:(UIColor *)bannerColor tapSelector:(SEL)tapSelector
{
    OWSAssertDebug(title.length > 0);
    OWSAssertDebug(bannerColor);

    UIView *bannerView = [UIView containerView];
    bannerView.backgroundColor = bannerColor;
    bannerView.layer.cornerRadius = 2.5f;

    // Use a shadow to "pop" the indicator above the other views.
    bannerView.layer.shadowColor = [UIColor blackColor].CGColor;
    bannerView.layer.shadowOffset = CGSizeMake(2, 3);
    bannerView.layer.shadowRadius = 2.f;
    bannerView.layer.shadowOpacity = 0.35f;

    UILabel *label = [UILabel new];
    label.font = [UIFont ows_semiboldFontWithSize:14.f];
    label.text = title;
    label.textColor = [UIColor whiteColor];
    label.numberOfLines = 0;
    label.lineBreakMode = NSLineBreakByWordWrapping;
    label.textAlignment = NSTextAlignmentCenter;

    UIImage *closeIcon = [UIImage imageNamed:@"banner_close"];
    UIImageView *closeButton = [[UIImageView alloc] initWithImage:closeIcon];
    [bannerView addSubview:closeButton];
    const CGFloat kBannerCloseButtonPadding = 8.f;
    [closeButton autoPinEdgeToSuperviewEdge:ALEdgeTop withInset:kBannerCloseButtonPadding];
    [closeButton autoPinTrailingToSuperviewMarginWithInset:kBannerCloseButtonPadding];
    [closeButton autoSetDimension:ALDimensionWidth toSize:closeIcon.size.width];
    [closeButton autoSetDimension:ALDimensionHeight toSize:closeIcon.size.height];

    [bannerView addSubview:label];
    [label autoPinEdgeToSuperviewEdge:ALEdgeTop withInset:5];
    [label autoPinEdgeToSuperviewEdge:ALEdgeBottom withInset:5];
    const CGFloat kBannerHPadding = 15.f;
    [label autoPinLeadingToSuperviewMarginWithInset:kBannerHPadding];
    const CGFloat kBannerHSpacing = 10.f;
    [closeButton autoPinLeadingToTrailingEdgeOfView:label offset:kBannerHSpacing];

    [bannerView addGestureRecognizer:[[UITapGestureRecognizer alloc] initWithTarget:self action:tapSelector]];
    bannerView.accessibilityIdentifier = ACCESSIBILITY_IDENTIFIER_WITH_NAME(self, @"banner_close");

    [self.view addSubview:bannerView];
    [bannerView autoPinToTopLayoutGuideOfViewController:self withInset:10];
    [bannerView autoHCenterInSuperview];

    CGFloat labelDesiredWidth = [label sizeThatFits:CGSizeZero].width;
    CGFloat bannerDesiredWidth
        = (labelDesiredWidth + kBannerHPadding + kBannerHSpacing + closeIcon.size.width + kBannerCloseButtonPadding);
    const CGFloat kMinBannerHMargin = 20.f;
    if (bannerDesiredWidth + kMinBannerHMargin * 2.f >= self.view.width) {
        [bannerView autoPinEdgeToSuperviewSafeArea:ALEdgeLeading withInset:kMinBannerHMargin];
        [bannerView autoPinEdgeToSuperviewSafeArea:ALEdgeTrailing withInset:kMinBannerHMargin];
    }

    [self.view layoutSubviews];

    self.bannerView = bannerView;
}

- (void)blockBannerViewWasTapped:(UIGestureRecognizer *)sender
{
    if (sender.state != UIGestureRecognizerStateRecognized) {
        return;
    }

    if ([self isBlockedConversation]) {
        // If this a blocked conversation, offer to unblock.
        [self showUnblockConversationUI:nil];
    } else if (self.isGroupConversation) {
        // If this a group conversation with at least one blocked member,
        // Show the block list view.
        int blockedGroupMemberCount = [self blockedGroupMemberCount];
        if (blockedGroupMemberCount > 0) {
            BlockListViewController *vc = [[BlockListViewController alloc] init];
            [self.navigationController pushViewController:vc animated:YES];
        }
    }
}

- (void)noLongerVerifiedBannerViewWasTapped:(UIGestureRecognizer *)sender
{
    if (sender.state == UIGestureRecognizerStateRecognized) {
        NSArray<SignalServiceAddress *> *noLongerVerifiedAddresses = [self noLongerVerifiedAddresses];
        if (noLongerVerifiedAddresses.count < 1) {
            return;
        }
        BOOL hasMultiple = noLongerVerifiedAddresses.count > 1;

        UIAlertController *actionSheet = [UIAlertController alertControllerWithTitle:nil
                                                                             message:nil
                                                                      preferredStyle:UIAlertControllerStyleActionSheet];

        __weak ConversationViewController *weakSelf = self;
        UIAlertAction *verifyAction = [UIAlertAction
            actionWithTitle:(hasMultiple ? NSLocalizedString(@"VERIFY_PRIVACY_MULTIPLE",
                                               @"Label for button or row which allows users to verify the safety "
                                               @"numbers of multiple users.")
                                         : NSLocalizedString(@"VERIFY_PRIVACY",
                                               @"Label for button or row which allows users to verify the safety "
                                               @"number of another user."))
                      style:UIAlertActionStyleDefault
                    handler:^(UIAlertAction *action) {
                        [weakSelf showNoLongerVerifiedUI];
                    }];
        [actionSheet addAction:verifyAction];

        UIAlertAction *dismissAction =
            [UIAlertAction actionWithTitle:CommonStrings.dismissButton
                   accessibilityIdentifier:ACCESSIBILITY_IDENTIFIER_WITH_NAME(self, @"dismiss")
                                     style:UIAlertActionStyleCancel
                                   handler:^(UIAlertAction *action) {
                                       [weakSelf resetVerificationStateToDefault];
                                   }];
        [actionSheet addAction:dismissAction];

        [self dismissKeyBoard];
        [self presentAlert:actionSheet];
    }
}

- (void)resetVerificationStateToDefault
{
    OWSAssertIsOnMainThread();

    NSArray<SignalServiceAddress *> *noLongerVerifiedAddresses = [self noLongerVerifiedAddresses];
    for (SignalServiceAddress *address in noLongerVerifiedAddresses) {
        OWSAssertDebug(address.isValid);

        OWSRecipientIdentity *_Nullable recipientIdentity =
            [[OWSIdentityManager sharedManager] recipientIdentityForAddress:address];
        OWSAssertDebug(recipientIdentity);

        NSData *identityKey = recipientIdentity.identityKey;
        OWSAssertDebug(identityKey.length > 0);
        if (identityKey.length < 1) {
            continue;
        }

        [OWSIdentityManager.sharedManager setVerificationState:OWSVerificationStateDefault
                                                   identityKey:identityKey
                                                       address:address
                                         isUserInitiatedChange:YES];
    }
}

- (void)showUnblockConversationUI:(nullable BlockActionCompletionBlock)completionBlock
{
    self.userHasScrolled = NO;

    // To avoid "noisy" animations (hiding the keyboard before showing
    // the action sheet, re-showing it after), hide the keyboard before
    // showing the "unblock" action sheet.
    //
    // Unblocking is a rare interaction, so it's okay to leave the keyboard
    // hidden.
    [self dismissKeyBoard];

    [BlockListUIUtils showUnblockThreadActionSheet:self.thread
                                fromViewController:self
                                   blockingManager:self.blockingManager
                                   contactsManager:self.contactsManager
                                   completionBlock:completionBlock];
}

- (BOOL)isBlockedConversation
{
    return [self.blockingManager isThreadBlocked:self.thread];
}

- (int)blockedGroupMemberCount
{
    OWSAssertDebug(self.isGroupConversation);
    OWSAssertDebug([self.thread isKindOfClass:[TSGroupThread class]]);

    TSGroupThread *groupThread = (TSGroupThread *)self.thread;
    int blockedMemberCount = 0;
    for (SignalServiceAddress *address in groupThread.groupModel.groupMembers) {
        if ([self.blockingManager isAddressBlocked:address]) {
            blockedMemberCount++;
        }
    }
    return blockedMemberCount;
}

- (void)startReadTimer
{
    [self.readTimer invalidate];
    self.readTimer = [NSTimer weakScheduledTimerWithTimeInterval:0.1f
                                                          target:self
                                                        selector:@selector(readTimerDidFire)
                                                        userInfo:nil
                                                         repeats:YES];
}

- (void)readTimerDidFire
{
    [self markVisibleMessagesAsRead];
}

- (void)cancelReadTimer
{
    [self.readTimer invalidate];
    self.readTimer = nil;
}

- (void)viewDidAppear:(BOOL)animated
{
    [super viewDidAppear:animated];

    // We don't present incoming message notifications for the presented
    // conversation. But there's a narrow window *while* the conversationVC
    // is being presented where a message notification for the not-quite-yet
    // presented conversation can be shown. If that happens, dismiss it as soon
    // as we enter the conversation.
    [self.notificationPresenter cancelNotificationsWithThreadId:self.thread.uniqueId];

    // recover status bar when returning from PhotoPicker, which is dark (uses light status bar)
    [self setNeedsStatusBarAppearanceUpdate];

    [ProfileFetcherJob runWithThread:self.thread];
    [self markVisibleMessagesAsRead];
    [self startReadTimer];
    [self updateNavigationBarSubtitleLabel];
    [self updateBackButtonUnreadCount];
    [self autoLoadMoreIfNecessary];

    if (!self.viewHasEverAppeared) {
        // To minimize time to initial apearance, we initially disable prefetching, but then
        // re-enable it once the view has appeared.
        if (@available(iOS 10, *)) {
            self.collectionView.prefetchingEnabled = YES;
        }
    }

    self.conversationViewModel.focusMessageIdOnOpen = nil;

    self.isViewCompletelyAppeared = YES;
    self.viewHasEverAppeared = YES;
    self.shouldAnimateKeyboardChanges = YES;

    switch (self.actionOnOpen) {
        case ConversationViewActionNone:
            break;
        case ConversationViewActionCompose:
            // Don't pop the keyboard if we have a pending message request, since
            // the user can't currently send a message until acting on this
            if (!self.messageRequestView) {
                [self popKeyBoard];
            }

            // When we programmatically pop the keyboard here,
            // the scroll position gets into a weird state and
            // content is hidden behind the keyboard so we restore
            // it to the default position.
            [self scrollToDefaultPosition:YES];
            break;
        case ConversationViewActionAudioCall:
            [self startAudioCall];
            break;
        case ConversationViewActionVideoCall:
            [self startVideoCall];
            break;
    }

    // Clear the "on open" state after the view has been presented.
    self.actionOnOpen = ConversationViewActionNone;

    [self updateInputToolbarLayout];
    [self ensureScrollDownButton];
    [self.inputToolbar viewDidAppear];
}

// `viewWillDisappear` is called whenever the view *starts* to disappear,
// but, as is the case with the "pan left for message details view" gesture,
// this can be canceled. As such, we shouldn't tear down anything expensive
// until `viewDidDisappear`.
- (void)viewWillDisappear:(BOOL)animated
{
    OWSLogDebug(@"");

    [super viewWillDisappear:animated];

    self.isViewCompletelyAppeared = NO;

    [self dismissMenuActions];
}

- (void)viewDidDisappear:(BOOL)animated
{
    OWSLogDebug(@"");

    [super viewDidDisappear:animated];
    self.userHasScrolled = NO;
    self.isViewVisible = NO;
    self.shouldAnimateKeyboardChanges = NO;

    [self.audioAttachmentPlayer stop];
    self.audioAttachmentPlayer = nil;

    [self cancelReadTimer];
    [self saveDraft];
    [self markVisibleMessagesAsRead];
    [self cancelVoiceMemo];
    [self.cellMediaCache removeAllObjects];
    [self.inputToolbar clearDesiredKeyboard];

    self.isUserScrolling = NO;
}

- (void)viewDidLayoutSubviews
{
    [super viewDidLayoutSubviews];

    // We resize the inputToolbar whenever it's text is modified, including when setting saved draft-text.
    // However it's possible this draft-text is set before the inputToolbar (an inputAccessoryView) is mounted
    // in the view hierarchy. Since it's not in the view hierarchy, it hasn't been laid out and has no width,
    // which is used to determine height.
    // So here we unsure the proper height once we know everything's been layed out.
    [self.inputToolbar ensureTextViewHeight];
}

#pragma mark - Initiliazers

- (void)updateHeaderViewFrame
{
    if (@available(iOS 11, *)) {
        // Do nothing, we use autolayout/intrinsic content size to grow
    } else {
        // Request "full width" title; the navigation bar will truncate this
        // to fit between the left and right buttons.
        CGSize navControllerSize = self.navigationController.view.frame.size;
        CGRect headerFrame = CGRectMake(0, 0, navControllerSize.width, 44);
        self.headerView.frame = headerFrame;
    }
}

- (void)updateNavigationTitle
{
    NSString *_Nullable name;
    NSAttributedString *_Nullable attributedName;
    UIImage *_Nullable icon;
    if ([self.thread isKindOfClass:[TSContactThread class]]) {
        TSContactThread *thread = (TSContactThread *)self.thread;

        OWSAssertDebug(thread.contactAddress);

        if (thread.isNoteToSelf) {
            name = MessageStrings.noteToSelf;
        } else if (SSKFeatureFlags.profileDisplayChanges) {
            name = [self.contactsManager displayNameForAddress:thread.contactAddress];
        } else {
            attributedName =
                [self.contactsManager attributedLegacyDisplayNameForAddress:thread.contactAddress
                                                                primaryFont:self.headerView.titlePrimaryFont
                                                              secondaryFont:self.headerView.titleSecondaryFont];
        }

        // If the user is in the system contacts, show a badge
        if (SSKFeatureFlags.profileDisplayChanges &&
            [self.contactsManager hasSignalAccountForAddress:thread.contactAddress]) {
            icon =
                [[UIImage imageNamed:@"profile-outline-16"] imageWithRenderingMode:UIImageRenderingModeAlwaysTemplate];
        }
    } else if ([self.thread isKindOfClass:TSGroupThread.class]) {
        TSGroupThread *groupThread = (TSGroupThread *)self.thread;
        name = groupThread.groupNameOrDefault;
    } else {
        OWSFailDebug(@"failure: unexpected thread: %@", self.thread);
    }
    self.title = nil;

    self.headerView.titleIcon = icon;

    if (name && !attributedName) {
        attributedName =
            [[NSAttributedString alloc] initWithString:name
                                            attributes:@{ NSForegroundColorAttributeName : Theme.primaryTextColor }];
    }

    if ([attributedName isEqual:self.headerView.attributedTitle]) {
        return;
    }

    self.headerView.attributedTitle = attributedName;
}

- (void)createHeaderViews
{
    _backButtonUnreadCountView = [UIView new];
    _backButtonUnreadCountView.layer.cornerRadius = self.unreadCountViewDiameter / 2;
    _backButtonUnreadCountView.backgroundColor = [UIColor redColor];
    _backButtonUnreadCountView.hidden = YES;
    _backButtonUnreadCountView.userInteractionEnabled = NO;

    _backButtonUnreadCountLabel = [UILabel new];
    _backButtonUnreadCountLabel.backgroundColor = [UIColor clearColor];
    _backButtonUnreadCountLabel.textColor = [UIColor whiteColor];
    _backButtonUnreadCountLabel.font = [UIFont systemFontOfSize:11];
    _backButtonUnreadCountLabel.textAlignment = NSTextAlignmentCenter;

    ConversationHeaderView *headerView =
        [[ConversationHeaderView alloc] initWithThread:self.thread contactsManager:self.contactsManager];
    self.headerView = headerView;
    SET_SUBVIEW_ACCESSIBILITY_IDENTIFIER(self, headerView);

    headerView.delegate = self;
    self.navigationItem.titleView = headerView;

    [self updateHeaderViewFrame];

#ifdef USE_DEBUG_UI
    [headerView addGestureRecognizer:[[UILongPressGestureRecognizer alloc]
                                         initWithTarget:self
                                                 action:@selector(navigationTitleLongPressed:)]];
#endif


    [self updateNavigationBarSubtitleLabel];
}

- (CGFloat)unreadCountViewDiameter
{
    return 16;
}

- (void)updateLeftBarItem
{
    // No left button when the view is not collapsed, there's nowhere to go.
    if (!self.conversationSplitViewController.isCollapsed) {
        self.navigationItem.leftBarButtonItem = nil;
        return;
    }

    // Otherwise, show the back button.

    if (@available(iOS 11, *)) {
        // We use the default back button from conversation list, which animates nicely with interactive transitions
        // like the interactive pop gesture and the "slide left" for info.
        self.navigationItem.leftBarButtonItem = nil;
    } else {
        // On iOS9/10 the default back button is too wide, so we use a custom back button. This doesn't animate nicely
        // with interactive transitions, but has the appropriate width.
        [self createBackButton];
    }
}

- (void)createBackButton
{
    if (self.navigationController.viewControllers.count == 1) {
        // There's nowhere to go back to, do nothing.
        return;
    }

    UIBarButtonItem *backItem = [self createOWSBackButton];
    self.customBackButton = backItem;
    if (backItem.customView) {
        // This method gets called multiple times, so it's important we re-layout the unread badge
        // with respect to the new backItem.
        [backItem.customView addSubview:_backButtonUnreadCountView];
        // TODO: The back button assets are assymetrical.  There are strong reasons
        // to use spacing in the assets to manipulate the size and positioning of
        // bar button items, but it means we'll probably need separate RTL and LTR
        // flavors of these assets.
        [_backButtonUnreadCountView autoPinEdgeToSuperviewEdge:ALEdgeTop withInset:-6];
        [_backButtonUnreadCountView autoPinLeadingToSuperviewMarginWithInset:1];
        [_backButtonUnreadCountView autoSetDimension:ALDimensionHeight toSize:self.unreadCountViewDiameter];
        // We set a min width, but we will also pin to our subview label, so we can grow to accommodate multiple digits.
        [_backButtonUnreadCountView autoSetDimension:ALDimensionWidth
                                              toSize:self.unreadCountViewDiameter
                                            relation:NSLayoutRelationGreaterThanOrEqual];

        [_backButtonUnreadCountView addSubview:_backButtonUnreadCountLabel];
        [_backButtonUnreadCountLabel autoPinWidthToSuperviewWithMargin:4];
        [_backButtonUnreadCountLabel autoPinHeightToSuperview];

        // Initialize newly created unread count badge to accurately reflect the current unread count.
        [self updateBackButtonUnreadCount];
    }

    self.navigationItem.leftBarButtonItem = backItem;
}

- (void)windowManagerCallDidChange:(NSNotification *)notification
{
    [self updateBarButtonItems];
}

- (void)updateBarButtonItems
{
    self.navigationItem.hidesBackButton = NO;
    if (self.customBackButton) {
        self.navigationItem.leftBarButtonItem = self.customBackButton;
    }

    if (self.userLeftGroup) {
        self.navigationItem.rightBarButtonItems = @[];
        return;
    }

    if (self.isShowingSearchUI) {
        self.navigationItem.rightBarButtonItems = @[];
        self.navigationItem.leftBarButtonItem = nil;
        self.navigationItem.hidesBackButton = YES;
        return;
    }

    const CGFloat kBarButtonSize = 44;
    NSMutableArray<UIBarButtonItem *> *barButtons = [NSMutableArray new];
    if ([self canCall]) {
        // We use UIButtons with [UIBarButtonItem initWithCustomView:...] instead of
        // UIBarButtonItem in order to ensure that these buttons are spaced tightly.
        // The contents of the navigation bar are cramped in this view.
        UIButton *callButton = [UIButton buttonWithType:UIButtonTypeCustom];
        UIImage *image = [[Theme iconImage:ThemeIconPhone] imageWithRenderingMode:UIImageRenderingModeAlwaysTemplate];
        [callButton setImage:image forState:UIControlStateNormal];
        
        if (OWSWindowManager.sharedManager.hasCall) {
            callButton.enabled = NO;
            callButton.userInteractionEnabled = NO;
            callButton.tintColor = [Theme.primaryIconColor colorWithAlphaComponent:0.7];
        } else {
            callButton.enabled = YES;
            callButton.userInteractionEnabled = YES;
            callButton.tintColor = Theme.primaryIconColor;
        }

        UIEdgeInsets imageEdgeInsets = UIEdgeInsetsZero;
        
        // We normally would want to use left and right insets that ensure the button
        // is square and the icon is centered.  However UINavigationBar doesn't offer us
        // control over the margins and spacing of its content, and the buttons end up
        // too far apart and too far from the edge of the screen. So we use a smaller
        // right inset tighten up the layout.
        BOOL hasCompactHeader = self.traitCollection.verticalSizeClass == UIUserInterfaceSizeClassCompact;
        if (!hasCompactHeader) {
            imageEdgeInsets.left = round((kBarButtonSize - image.size.width) * 0.5f);
            imageEdgeInsets.right = round((kBarButtonSize - (image.size.width + imageEdgeInsets.left)) * 0.5f);
            imageEdgeInsets.top = round((kBarButtonSize - image.size.height) * 0.5f);
            imageEdgeInsets.bottom = round(kBarButtonSize - (image.size.height + imageEdgeInsets.top));
        }
        callButton.imageEdgeInsets = imageEdgeInsets;
        callButton.accessibilityLabel = NSLocalizedString(@"CALL_LABEL", "Accessibility label for placing call button");
        [callButton addTarget:self action:@selector(startAudioCall) forControlEvents:UIControlEventTouchUpInside];
        callButton.frame = CGRectMake(0,
            0,
            round(image.size.width + imageEdgeInsets.left + imageEdgeInsets.right),
            round(image.size.height + imageEdgeInsets.top + imageEdgeInsets.bottom));
        [barButtons
            addObject:[[UIBarButtonItem alloc] initWithCustomView:callButton
                                          accessibilityIdentifier:ACCESSIBILITY_IDENTIFIER_WITH_NAME(self, @"call")]];
    }

    if (self.disappearingMessagesConfiguration.isEnabled) {
        DisappearingTimerConfigurationView *timerView = [[DisappearingTimerConfigurationView alloc]
            initWithDurationSeconds:self.disappearingMessagesConfiguration.durationSeconds];
        timerView.delegate = self;
        timerView.tintColor = Theme.primaryIconColor;

        // As of iOS11, we can size barButton item custom views with autoLayout.
        // Before that, though we can still use autoLayout *within* the customView,
        // setting the view's size with constraints causes the customView to be temporarily
        // laid out with a misplaced origin.
        if (@available(iOS 11.0, *)) {
            [timerView autoSetDimensionsToSize:CGSizeMake(36, 44)];
        } else {
            timerView.frame = CGRectMake(0, 0, 36, 44);
        }

        [barButtons
            addObject:[[UIBarButtonItem alloc] initWithCustomView:timerView
                                          accessibilityIdentifier:ACCESSIBILITY_IDENTIFIER_WITH_NAME(self, @"timer")]];
    }

    self.navigationItem.rightBarButtonItems = [barButtons copy];
}

- (void)updateNavigationBarSubtitleLabel
{
    BOOL hasCompactHeader = self.traitCollection.verticalSizeClass == UIUserInterfaceSizeClassCompact;
    if (hasCompactHeader) {
        self.headerView.attributedSubtitle = nil;
        return;
    }

    NSMutableAttributedString *subtitleText = [NSMutableAttributedString new];

    UIColor *subtitleColor = [Theme.navbarTitleColor colorWithAlphaComponent:(CGFloat)0.9];
    if (self.thread.isMuted) {
        // Show a "mute" icon before the navigation bar subtitle if this thread is muted.
        [subtitleText appendAttributedString:[[NSAttributedString alloc]
                                                 initWithString:LocalizationNotNeeded(@"\ue067  ")
                                                     attributes:@{
                                                         NSFontAttributeName : [UIFont ows_elegantIconsFont:7.f],
                                                         NSForegroundColorAttributeName : subtitleColor
                                                     }]];
    }

    BOOL isVerified = YES;
    for (SignalServiceAddress *address in self.thread.recipientAddresses) {
        if ([[OWSIdentityManager sharedManager] verificationStateForAddress:address] != OWSVerificationStateVerified) {
            isVerified = NO;
            break;
        }
    }
    if (isVerified) {
        // Show a "checkmark" icon before the navigation bar subtitle if this thread is verified.
        [subtitleText appendAttributedString:[[NSAttributedString alloc]
                                                 initWithString:LocalizationNotNeeded(@"\uf00c ")
                                                     attributes:@{
                                                         NSFontAttributeName : [UIFont ows_fontAwesomeFont:10.f],
                                                         NSForegroundColorAttributeName : subtitleColor,
                                                     }]];
    }


    [subtitleText
        appendAttributedString:[[NSAttributedString alloc]
                                   initWithString:NSLocalizedString(@"MESSAGES_VIEW_TITLE_SUBTITLE",
                                                      @"The subtitle for the messages view title indicates that the "
                                                      @"title can be tapped to access settings for this conversation.")
                                       attributes:@{
                                           NSFontAttributeName : self.headerView.subtitleFont,
                                           NSForegroundColorAttributeName : subtitleColor,
                                       }]];


    self.headerView.attributedSubtitle = subtitleText;
}


#pragma mark - Identity

/**
 * Shows confirmation dialog if at least one of the recipient id's is not confirmed.
 *
 * returns YES if an alert was shown
 *          NO if there were no unconfirmed identities
 */
- (BOOL)showSafetyNumberConfirmationIfNecessaryWithConfirmationText:(NSString *)confirmationText
                                                         completion:(void (^)(BOOL didConfirmIdentity))completionHandler
{
    return [SafetyNumberConfirmationAlert presentAlertIfNecessaryWithAddresses:self.thread.recipientAddresses
                                                              confirmationText:confirmationText
                                                               contactsManager:self.contactsManager
                                                                    completion:completionHandler
                                                     beforePresentationHandler:nil];
}

- (void)showFingerprintWithAddress:(SignalServiceAddress *)address
{
    // Ensure keyboard isn't hiding the "safety numbers changed" interaction when we
    // return from FingerprintViewController.
    [self dismissKeyBoard];

    [FingerprintViewController presentFromViewController:self address:address];
}

#pragma mark - Calls

- (void)startAudioCall
{
    [self callWithVideo:NO];
}

- (void)startVideoCall
{
    [self callWithVideo:YES];
}

- (void)callWithVideo:(BOOL)isVideo
{
    if (![self.thread isKindOfClass:[TSContactThread class]]) {
        OWSFailDebug(@"unexpected thread: %@", self.thread);
        return;
    }
    TSContactThread *contactThread = (TSContactThread *)self.thread;

    if (![self canCall]) {
        OWSLogWarn(@"Tried to initiate a call but thread is not callable.");
        return;
    }

    __weak ConversationViewController *weakSelf = self;
    if ([self isBlockedConversation]) {
        [self showUnblockConversationUI:^(BOOL isBlocked) {
            if (!isBlocked) {
                [weakSelf callWithVideo:isVideo];
            }
        }];
        return;
    }

    BOOL didShowSNAlert =
        [self showSafetyNumberConfirmationIfNecessaryWithConfirmationText:[CallStrings confirmAndCallButtonTitle]
                                                               completion:^(BOOL didConfirmIdentity) {
                                                                   if (didConfirmIdentity) {
                                                                       [weakSelf callWithVideo:isVideo];
                                                                   }
                                                               }];
    if (didShowSNAlert) {
        return;
    }

    [self.outboundCallInitiator initiateCallWithAddress:contactThread.contactAddress isVideo:isVideo];
}

- (BOOL)canCall
{
    // MULTIRING TODO
    if (!self.tsAccountManager.isRegisteredPrimaryDevice) {
        return NO;
    }

    TSContactThread *_Nullable contactThread;
    if ([self.thread isKindOfClass:[TSContactThread class]]) {
        contactThread = (TSContactThread *)self.thread;
    }

    return !(self.isGroupConversation || contactThread.contactAddress.isLocalAddress);
}

#pragma mark - Dynamic Text

/**
 Called whenever the user manually changes the dynamic type options inside Settings.

 @param notification NSNotification with the dynamic type change information.
 */
- (void)didChangePreferredContentSize:(NSNotification *)notification
{
    OWSLogInfo(@"didChangePreferredContentSize");

    [self resetForSizeOrOrientationChange];

    [self.inputToolbar updateFontSizes];
}

#pragma mark - Actions

- (void)showNoLongerVerifiedUI
{
    NSArray<SignalServiceAddress *> *noLongerVerifiedAddresses = [self noLongerVerifiedAddresses];
    if (noLongerVerifiedAddresses.count > 1) {
        [self showConversationSettingsAndShowVerification:YES];
    } else if (noLongerVerifiedAddresses.count == 1) {
        // Pick one in an arbitrary but deterministic manner.
        SignalServiceAddress *address = noLongerVerifiedAddresses.lastObject;
        [self showFingerprintWithAddress:address];
    }
}

- (void)showConversationSettings
{
    [self showConversationSettingsAndShowVerification:NO];
}

- (void)showConversationSettingsAndShowVerification:(BOOL)showVerification
{
    OWSConversationSettingsViewController *settingsVC = [OWSConversationSettingsViewController new];
    settingsVC.conversationSettingsViewDelegate = self;
    [settingsVC configureWithThread:self.thread];
    settingsVC.showVerificationOnAppear = showVerification;

    [self.navigationController setViewControllers:[self.viewControllersUpToSelf arrayByAddingObject:settingsVC]
                                         animated:YES];
}

- (void)showConversationSettingsAndShowAllMedia
{
    OWSConversationSettingsViewController *settingsVC = [OWSConversationSettingsViewController new];
    settingsVC.conversationSettingsViewDelegate = self;
    [settingsVC configureWithThread:self.thread];

    MediaTileViewController *allMedia = [[MediaTileViewController alloc] initWithThread:self.thread];

    [self.navigationController
        setViewControllers:[self.viewControllersUpToSelf arrayByAddingObjectsFromArray:@[ settingsVC, allMedia ]]
                  animated:YES];
}

- (NSArray<UIViewController *> *)viewControllersUpToSelf
{
    OWSAssertIsOnMainThread();
    OWSAssertDebug(self.navigationController);

    if (self.navigationController.topViewController == self) {
        return self.navigationController.viewControllers;
    }

    NSArray *viewControllers = self.navigationController.viewControllers;
    NSUInteger index = [viewControllers indexOfObject:self];

    if (index == NSNotFound) {
        OWSFailDebug(@"Unexpectedly missing from view hierarhy");
        return viewControllers;
    }

    return [viewControllers subarrayWithRange:NSMakeRange(0, index + 1)];
}

#pragma mark - DisappearingTimerConfigurationViewDelegate

- (void)disappearingTimerConfigurationViewWasTapped:(DisappearingTimerConfigurationView *)disappearingTimerView
{
    OWSLogDebug(@"Tapped timer in navbar");
    [self showConversationSettings];
}

#pragma mark - Load More

- (void)autoLoadMoreIfNecessary
{
    BOOL isMainAppAndActive = CurrentAppContext().isMainAppAndActive;
    if (self.isUserScrolling || !self.isViewVisible || !isMainAppAndActive) {
        return;
    }
    if (!self.showLoadMoreHeader) {
        return;
    }
    CGSize navControllerSize = self.navigationController.view.frame.size;
    CGFloat loadMoreThreshold = MAX(navControllerSize.width, navControllerSize.height);

    [BenchManager
        benchWithTitle:@"loading more interactions"
                 block:^{
                     if (self.collectionView.contentOffset.y < loadMoreThreshold) {
                         [self.databaseStorage uiReadWithBlock:^(SDSAnyReadTransaction *transaction) {
                             [self.conversationViewModel loadAnotherPageOfMessagesWithTransaction:transaction];
                         }];
                     }
                 }];
}

- (void)updateShowLoadMoreHeaderWithTransaction:(SDSAnyReadTransaction *)transaction
{
    OWSAssertDebug(self.conversationViewModel);
    BOOL newValue = self.conversationViewModel.canLoadMoreItems;
    BOOL valueChanged = _showLoadMoreHeader != newValue;

    _showLoadMoreHeader = newValue;

    self.loadMoreHeader.hidden = !newValue;
    self.loadMoreHeader.userInteractionEnabled = newValue;

    if (valueChanged) {
        [self resetContentAndLayoutWithTransaction:transaction];
    }
}

- (void)updateDisappearingMessagesConfigurationWithSneakyTransaction
{
    [self.databaseStorage uiReadWithBlock:^(SDSAnyReadTransaction *transaction) {
        [self updateDisappearingMessagesConfigurationWithTransaction:transaction];
    }];
}

- (void)updateDisappearingMessagesConfigurationWithTransaction:(SDSAnyReadTransaction *)transaction
{
    self.disappearingMessagesConfiguration = [self.thread disappearingMessagesConfigurationWithTransaction:transaction];
}

- (void)setDisappearingMessagesConfiguration:
    (nullable OWSDisappearingMessagesConfiguration *)disappearingMessagesConfiguration
{
    if (_disappearingMessagesConfiguration.isEnabled == disappearingMessagesConfiguration.isEnabled
        && _disappearingMessagesConfiguration.durationSeconds == disappearingMessagesConfiguration.durationSeconds) {
        return;
    }

    _disappearingMessagesConfiguration = disappearingMessagesConfiguration;
    [self updateBarButtonItems];
}

#pragma mark Bubble User Actions

- (void)handleFailedDownloadTapForMessage:(TSMessage *)message
{
    OWSAssert(message);

    [self.databaseStorage uiReadWithBlock:^(SDSAnyReadTransaction *transaction) {
        [self.attachmentDownloads downloadAllAttachmentsForMessage:message
            transaction:transaction
            success:^(NSArray<TSAttachmentStream *> *attachmentStreams) {
                OWSLogInfo(@"Successfully redownloaded attachment in thread: %@", message.threadWithSneakyTransaction);
            }
            failure:^(NSError *error) {
                OWSLogWarn(@"Failed to redownload message with error: %@", error);
            }];
    }];
}

- (void)handleUnsentMessageTap:(TSOutgoingMessage *)message
{
    UIAlertController *actionSheet = [UIAlertController alertControllerWithTitle:message.mostRecentFailureText
                                                                         message:nil
                                                                  preferredStyle:UIAlertControllerStyleActionSheet];

    [actionSheet addAction:[OWSAlerts cancelAction]];

    UIAlertAction *deleteMessageAction =
        [UIAlertAction actionWithTitle:NSLocalizedString(@"TXT_DELETE_TITLE", @"")
                                 style:UIAlertActionStyleDestructive
                               handler:^(UIAlertAction *action) {
                                   [self.databaseStorage writeWithBlock:^(SDSAnyWriteTransaction *transaction) {
                                       [message anyRemoveWithTransaction:transaction];
                                   }];
                               }];
    [actionSheet addAction:deleteMessageAction];

    UIAlertAction *resendMessageAction = [UIAlertAction
                actionWithTitle:NSLocalizedString(@"SEND_AGAIN_BUTTON", @"")
        accessibilityIdentifier:ACCESSIBILITY_IDENTIFIER_WITH_NAME(self, @"send_again")
                          style:UIAlertActionStyleDefault
                        handler:^(UIAlertAction *action) {
                            [self.databaseStorage asyncWriteWithBlock:^(SDSAnyWriteTransaction *transaction) {
                                [self.messageSenderJobQueue addMessage:message.asPreparer transaction:transaction];
                            }];
                        }];

    [actionSheet addAction:resendMessageAction];

    [self dismissKeyBoard];
    [self presentAlert:actionSheet];
}

- (void)tappedNonBlockingIdentityChangeForAddress:(nullable SignalServiceAddress *)address
{
    if (address == nil) {
        if (self.thread.isGroupThread) {
            // Before 2.13 we didn't track the recipient id in the identity change error.
            OWSLogWarn(@"Ignoring tap on legacy nonblocking identity change since it has no signal id");
            return;
            
        } else {
            TSContactThread *thread = (TSContactThread *)self.thread;
            OWSLogInfo(@"Assuming tap on legacy nonblocking identity change corresponds to current contact thread: %@",
                thread.contactAddress);
            address = thread.contactAddress;
        }
    }

    [self showFingerprintWithAddress:address];
}

- (void)tappedCorruptedMessage:(TSErrorMessage *)message
{
    __block NSString *threadName;
    [self.databaseStorage uiReadWithBlock:^(SDSAnyReadTransaction *transaction) {
        threadName = [self.contactsManager displayNameForThread:self.thread transaction:transaction];
    }];
    NSString *alertMessage = [NSString
        stringWithFormat:NSLocalizedString(@"CORRUPTED_SESSION_DESCRIPTION", @"ActionSheet title"), threadName];

    UIAlertController *alert = [UIAlertController alertControllerWithTitle:nil
                                                                   message:alertMessage
                                                            preferredStyle:UIAlertControllerStyleAlert];

    [alert addAction:[OWSAlerts cancelAction]];

    UIAlertAction *resetSessionAction = [UIAlertAction
                actionWithTitle:NSLocalizedString(@"FINGERPRINT_SHRED_KEYMATERIAL_BUTTON", @"")
        accessibilityIdentifier:ACCESSIBILITY_IDENTIFIER_WITH_NAME(self, @"reset_session")
                          style:UIAlertActionStyleDefault
                        handler:^(UIAlertAction *action) {
                            if (![self.thread isKindOfClass:[TSContactThread class]]) {
                                // Corrupt Message errors only appear in contact threads.
                                OWSLogError(@"Unexpected request to reset session in group thread. Refusing");
                                return;
                            }
                            TSContactThread *contactThread = (TSContactThread *)self.thread;
                            [self.databaseStorage asyncWriteWithBlock:^(SDSAnyWriteTransaction *transaction) {
                                [self.sessionResetJobQueue addContactThread:contactThread transaction:transaction];
                            }];
                        }];
    [alert addAction:resetSessionAction];

    [self dismissKeyBoard];
    [self presentAlert:alert];
}

- (void)tappedInvalidIdentityKeyErrorMessage:(TSInvalidIdentityKeyErrorMessage *)errorMessage
{
    NSString *keyOwner = [self.contactsManager displayNameForAddress:errorMessage.theirSignalAddress];
    NSString *titleFormat = NSLocalizedString(@"SAFETY_NUMBERS_ACTIONSHEET_TITLE", @"Action sheet heading");
    NSString *titleText = [NSString stringWithFormat:titleFormat, keyOwner];

    UIAlertController *actionSheet = [UIAlertController alertControllerWithTitle:titleText
                                                                         message:nil
                                                                  preferredStyle:UIAlertControllerStyleActionSheet];

    [actionSheet addAction:[OWSAlerts cancelAction]];

    UIAlertAction *showSafteyNumberAction =
        [UIAlertAction actionWithTitle:NSLocalizedString(@"SHOW_SAFETY_NUMBER_ACTION", @"Action sheet item")
               accessibilityIdentifier:ACCESSIBILITY_IDENTIFIER_WITH_NAME(self, @"show_safety_number")
                                 style:UIAlertActionStyleDefault
                               handler:^(UIAlertAction *action) {
                                   OWSLogInfo(@"Remote Key Changed actions: Show fingerprint display");
                                   [self showFingerprintWithAddress:errorMessage.theirSignalAddress];
                               }];
    [actionSheet addAction:showSafteyNumberAction];

    UIAlertAction *acceptSafetyNumberAction =
        [UIAlertAction actionWithTitle:NSLocalizedString(@"ACCEPT_NEW_IDENTITY_ACTION", @"Action sheet item")
               accessibilityIdentifier:ACCESSIBILITY_IDENTIFIER_WITH_NAME(self, @"accept_safety_number")
                                 style:UIAlertActionStyleDefault
                               handler:^(UIAlertAction *action) {
                                   OWSLogInfo(@"Remote Key Changed actions: Accepted new identity key");

        // DEPRECATED: we're no longer creating these incoming SN error's per message,
        // but there will be some legacy ones in the wild, behind which await
        // as-of-yet-undecrypted messages
#pragma clang diagnostic push
#pragma clang diagnostic ignored "-Wdeprecated-declarations"
                                   if ([errorMessage isKindOfClass:[TSInvalidIdentityKeyReceivingErrorMessage class]]) {
                                       // Deliberately crash if the user fails to explicitly accept the new identity
                                       // key. In practice we haven't been creating these messages in over a year.
                                       [errorMessage throws_acceptNewIdentityKey];
#pragma clang diagnostic pop

                                   }
                               }];
    [actionSheet addAction:acceptSafetyNumberAction];

    [self dismissKeyBoard];
    [self presentAlert:actionSheet];
}

- (void)handleCallTap:(TSCall *)call
{
    OWSAssertDebug(call);

    if (![self.thread isKindOfClass:[TSContactThread class]]) {
        OWSFailDebug(@"unexpected thread: %@", self.thread);
        return;
    }

    TSContactThread *contactThread = (TSContactThread *)self.thread;
    NSString *displayName = [self.contactsManager displayNameForAddress:contactThread.contactAddress];

    UIAlertController *alert = [UIAlertController
        alertControllerWithTitle:[CallStrings callBackAlertTitle]
                         message:[NSString stringWithFormat:[CallStrings callBackAlertMessageFormat], displayName]
                  preferredStyle:UIAlertControllerStyleAlert];

    __weak ConversationViewController *weakSelf = self;
    UIAlertAction *callAction = [UIAlertAction actionWithTitle:[CallStrings callBackAlertCallButton]
                                       accessibilityIdentifier:ACCESSIBILITY_IDENTIFIER_WITH_NAME(self, @"call_back")
                                                         style:UIAlertActionStyleDefault
                                                       handler:^(UIAlertAction *action) {
                                                           [weakSelf startAudioCall];
                                                       }];
    [alert addAction:callAction];
    [alert addAction:[OWSAlerts cancelAction]];

    [self.inputToolbar clearDesiredKeyboard];
    [self dismissKeyBoard];
    [self presentAlert:alert];
}

#pragma mark - MessageActionsDelegate

- (void)messageActionsShowDetailsForItem:(id<ConversationViewItem>)conversationViewItem
{
    [self showDetailViewForViewItem:conversationViewItem];
}

- (void)messageActionsReplyToItem:(id<ConversationViewItem>)conversationViewItem
{
    [self populateReplyForViewItem:conversationViewItem];
}

- (void)messageActionsForwardItem:(id<ConversationViewItem>)conversationViewItem
{
    OWSAssertDebug(conversationViewItem);

    [ForwardMessageNavigationController presentFor:conversationViewItem from:self delegate:self];
}

#pragma mark - MessageDetailViewDelegate

- (void)detailViewMessageWasDeleted:(MessageDetailViewController *)messageDetailViewController
{
    OWSLogInfo(@"");
    [self.navigationController popToViewController:self animated:YES];
}

#pragma mark - LongTextViewDelegate

- (void)longTextViewMessageWasDeleted:(LongTextViewController *)longTextViewController
{
    OWSLogInfo(@"");
    [self.navigationController popToViewController:self animated:YES];
}

#pragma mark - MenuActionsViewControllerDelegate

- (void)menuActionsWillPresent:(MenuActionsViewController *)menuActionsViewController
{
    OWSLogVerbose(@"");

    // While the menu actions are presented, temporarily use extra content
    // inset padding so that interactions near the top or bottom of the
    // collection view can be scrolled anywhere within the viewport.
    //
    // e.g. In a new conversation, there might be only a single message
    // which we might want to scroll to the bottom of the screen to
    // pin above the menu actions popup.
    CGSize navControllerSize = self.navigationController.view.frame.size;
    self.extraContentInsetPadding = MAX(navControllerSize.width, navControllerSize.height);

    UIEdgeInsets contentInset = self.collectionView.contentInset;
    contentInset.top += self.extraContentInsetPadding;
    contentInset.bottom += self.extraContentInsetPadding;
    self.collectionView.contentInset = contentInset;

    self.menuActionsViewController = menuActionsViewController;
}

- (void)menuActionsIsPresenting:(MenuActionsViewController *)menuActionsViewController
{
    OWSLogVerbose(@"");

    // Changes made in this "is presenting" callback are animated by the caller.
    [self scrollToMenuActionInteraction:NO];
}

- (void)menuActionsDidPresent:(MenuActionsViewController *)menuActionsViewController
{
    OWSLogVerbose(@"");

    [self scrollToMenuActionInteraction:NO];
}

- (void)menuActionsIsDismissing:(MenuActionsViewController *)menuActionsViewController
{
    OWSLogVerbose(@"");

    // Changes made in this "is dismissing" callback are animated by the caller.
    [self clearMenuActionsState];
}

- (void)menuActionsDidDismiss:(MenuActionsViewController *)menuActionsViewController
{
    OWSLogVerbose(@"");

    [self dismissMenuActions];
}

- (void)dismissMenuActions
{
    OWSLogVerbose(@"");

    [self clearMenuActionsState];
    [[OWSWindowManager sharedManager] hideMenuActionsWindow];
}

- (void)clearMenuActionsState
{
    OWSLogVerbose(@"");

    if (self.menuActionsViewController == nil) {
        return;
    }

    CGPoint contentOffset = self.collectionView.contentOffset;
    contentOffset.y -= self.contentOffsetAdjustment;
    self.collectionView.contentOffset = contentOffset;

    UIEdgeInsets contentInset = self.collectionView.contentInset;
    contentInset.top -= self.extraContentInsetPadding;
    contentInset.bottom -= self.extraContentInsetPadding;
    self.collectionView.contentInset = contentInset;

    self.contentOffsetAdjustment = 0;
    self.menuActionsViewController = nil;
    self.extraContentInsetPadding = 0;
}

- (void)scrollToMenuActionInteractionIfNecessary
{
    if (self.menuActionsViewController != nil) {
        [self scrollToMenuActionInteraction:NO];
    }
}

- (void)scrollToMenuActionInteraction:(BOOL)animated
{
    OWSAssertDebug(self.menuActionsViewController);

    NSValue *_Nullable contentOffset = [self contentOffsetForMenuActionInteraction];
    if (contentOffset == nil) {
        OWSFailDebug(@"Missing contentOffset.");
        return;
    }
    self.contentOffsetAdjustment += contentOffset.CGPointValue.y - self.collectionView.contentOffset.y;
    [self.collectionView setContentOffset:contentOffset.CGPointValue animated:animated];
}

- (nullable NSValue *)contentOffsetForMenuActionInteraction
{
    OWSAssertDebug(self.menuActionsViewController);

    NSString *_Nullable menuActionInteractionId = self.menuActionsViewController.focusedInteraction.uniqueId;
    if (menuActionInteractionId == nil) {
        OWSFailDebug(@"Missing menu action interaction.");
        return nil;
    }
    CGPoint modalTopWindow = [self.menuActionsViewController.focusUI convertPoint:CGPointZero toView:nil];
    CGPoint modalTopLocal = [self.view convertPoint:modalTopWindow fromView:nil];
    CGPoint offset = modalTopLocal;
    CGFloat focusTop = offset.y - self.menuActionsViewController.vSpacing;

    NSNumber *_Nullable interactionIndex
        = self.conversationViewModel.viewState.interactionIndexMap[menuActionInteractionId];
    if (interactionIndex == nil) {
        // This is expected if the menu action interaction is being deleted.
        return nil;
    }
    NSIndexPath *indexPath = [NSIndexPath indexPathForRow:interactionIndex.integerValue inSection:0];
    UICollectionViewLayoutAttributes *_Nullable layoutAttributes =
        [self.layout layoutAttributesForItemAtIndexPath:indexPath];
    if (layoutAttributes == nil) {
        OWSFailDebug(@"Missing layoutAttributes.");
        return nil;
    }
    CGRect cellFrame = layoutAttributes.frame;
    return [NSValue valueWithCGPoint:CGPointMake(0, CGRectGetMaxY(cellFrame) - focusTop)];
}

- (void)dismissMenuActionsIfNecessary
{
    if (self.shouldDismissMenuActions) {
        [self dismissMenuActions];
    }
}

- (BOOL)shouldDismissMenuActions
{
    if (!OWSWindowManager.sharedManager.isPresentingMenuActions) {
        return NO;
    }
    NSString *_Nullable menuActionInteractionId = self.menuActionsViewController.focusedInteraction.uniqueId;
    if (menuActionInteractionId == nil) {
        return NO;
    }
    // Check whether there is still a view item for this interaction.
    return (self.conversationViewModel.viewState.interactionIndexMap[menuActionInteractionId] == nil);
}

#pragma mark - ConversationViewCellDelegate

- (void)conversationCell:(ConversationViewCell *)cell
             shouldAllowReply:(BOOL)shouldAllowReply
    didLongpressMediaViewItem:(id<ConversationViewItem>)viewItem
{
    NSArray<MenuAction *> *messageActions =
        [ConversationViewItemActions mediaActionsWithConversationViewItem:viewItem
                                                         shouldAllowReply:shouldAllowReply
                                                                 delegate:self];
    [self presentMessageActions:messageActions withFocusedCell:cell];
}

- (void)conversationCell:(ConversationViewCell *)cell
            shouldAllowReply:(BOOL)shouldAllowReply
    didLongpressTextViewItem:(id<ConversationViewItem>)viewItem
{
    NSArray<MenuAction *> *messageActions =
        [ConversationViewItemActions textActionsWithConversationViewItem:viewItem
                                                        shouldAllowReply:shouldAllowReply
                                                                delegate:self];
    [self presentMessageActions:messageActions withFocusedCell:cell];
}

- (void)conversationCell:(ConversationViewCell *)cell
             shouldAllowReply:(BOOL)shouldAllowReply
    didLongpressQuoteViewItem:(id<ConversationViewItem>)viewItem
{
    NSArray<MenuAction *> *messageActions =
        [ConversationViewItemActions quotedMessageActionsWithConversationViewItem:viewItem
                                                                 shouldAllowReply:shouldAllowReply
                                                                         delegate:self];
    [self presentMessageActions:messageActions withFocusedCell:cell];
}

- (void)conversationCell:(ConversationViewCell *)cell
    didLongpressSystemMessageViewItem:(id<ConversationViewItem>)viewItem
{
    NSArray<MenuAction *> *messageActions =
        [ConversationViewItemActions infoMessageActionsWithConversationViewItem:viewItem delegate:self];
    [self presentMessageActions:messageActions withFocusedCell:cell];
}

- (void)conversationCell:(ConversationViewCell *)cell didLongpressSticker:(id<ConversationViewItem>)viewItem
{
    OWSAssertDebug(viewItem);

    NSArray<MenuAction *> *messageActions =
        [ConversationViewItemActions mediaActionsWithConversationViewItem:viewItem shouldAllowReply:YES delegate:self];
    [self presentMessageActions:messageActions withFocusedCell:cell];
}

- (void)conversationCell:(ConversationViewCell *)cell didReplyToItem:(id<ConversationViewItem>)viewItem
{
    [self populateReplyForViewItem:viewItem];
}

- (void)presentMessageActions:(NSArray<MenuAction *> *)messageActions withFocusedCell:(ConversationViewCell *)cell
{
    MenuActionsViewController *menuActionsViewController =
        [[MenuActionsViewController alloc] initWithFocusedInteraction:cell.viewItem.interaction
                                                          focusedView:cell
                                                              actions:messageActions];

    menuActionsViewController.delegate = self;

    [[OWSWindowManager sharedManager] showMenuActionsWindow:menuActionsViewController];
}

- (void)presentAddThreadToProfileWhitelistWithSuccess:(void (^)(void))successHandler
{
    [[OWSProfileManager sharedManager] presentAddThreadToProfileWhitelist:self.thread
                                                       fromViewController:self
                                                                  success:successHandler];
}

- (void)tappedUnknownContactBlockOfferMessage:(OWSContactOffersInteraction *)interaction
{
    if (![self.thread isKindOfClass:[TSContactThread class]]) {
        OWSFailDebug(@"unexpected thread: %@", self.thread);
        return;
    }
    TSContactThread *contactThread = (TSContactThread *)self.thread;

    NSString *displayName = [self.contactsManager displayNameForAddress:contactThread.contactAddress];
    NSString *title =
        [NSString stringWithFormat:NSLocalizedString(@"BLOCK_OFFER_ACTIONSHEET_TITLE_FORMAT",
                                       @"Title format for action sheet that offers to block an unknown user."
                                       @"Embeds {{the unknown user's name or phone number}}."),
                  [BlockListUIUtils formatDisplayNameForAlertTitle:displayName]];

    UIAlertController *actionSheet = [UIAlertController alertControllerWithTitle:title
                                                                         message:nil
                                                                  preferredStyle:UIAlertControllerStyleActionSheet];

    [actionSheet addAction:[OWSAlerts cancelAction]];

    UIAlertAction *blockAction = [UIAlertAction
                actionWithTitle:NSLocalizedString(@"BLOCK_OFFER_ACTIONSHEET_BLOCK_ACTION",
                                    @"Action sheet that will block an unknown user.")
        accessibilityIdentifier:ACCESSIBILITY_IDENTIFIER_WITH_NAME(self, @"block_user")
                          style:UIAlertActionStyleDestructive
                        handler:^(UIAlertAction *action) {
                            OWSLogInfo(@"Blocking an unknown user.");
                            [self.blockingManager addBlockedAddress:contactThread.contactAddress];
                            // Delete the offers.
                            [self.databaseStorage writeWithBlock:^(SDSAnyWriteTransaction *transaction) {
                                [contactThread anyUpdateContactThreadWithTransaction:transaction
                                                                               block:^(TSContactThread *thread) {
                                                                                   thread.hasDismissedOffers = YES;
                                                                               }];
                                [interaction anyRemoveWithTransaction:transaction];
                            }];
                        }];
    [actionSheet addAction:blockAction];

    [self dismissKeyBoard];
    [self presentAlert:actionSheet];
}

- (void)tappedAddToContactsOfferMessage:(OWSContactOffersInteraction *)interaction
{
    if (!self.contactsManager.supportsContactEditing) {
        OWSFailDebug(@"Contact editing not supported");
        return;
    }
    if (![self.thread isKindOfClass:[TSContactThread class]]) {
        OWSFailDebug(@"unexpected thread: %@", [self.thread class]);
        return;
    }
    TSContactThread *contactThread = (TSContactThread *)self.thread;
    CNContactViewController *_Nullable contactVC =
        [self.contactsViewHelper contactViewControllerForAddress:contactThread.contactAddress editImmediately:YES];

    if (!contactVC) {
        OWSFailDebug(@"Unexpected missing contact VC");
        return;
    }

    contactVC.delegate = self;

    [self.navigationController pushViewController:contactVC animated:YES];

    // Delete the offers.
    [self.databaseStorage writeWithBlock:^(SDSAnyWriteTransaction *transaction) {
        [contactThread anyUpdateContactThreadWithTransaction:transaction
                                                       block:^(TSContactThread *thread) {
                                                           thread.hasDismissedOffers = YES;
                                                       }];
        [interaction anyRemoveWithTransaction:transaction];
    }];
}

- (void)tappedAddToProfileWhitelistOfferMessage:(OWSContactOffersInteraction *)interaction
{
    // This is accessed via the contact offer. Group whitelisting happens via a different interaction.
    if (![self.thread isKindOfClass:[TSContactThread class]]) {
        OWSFailDebug(@"unexpected thread: %@", [self.thread class]);
        return;
    }
    TSContactThread *contactThread = (TSContactThread *)self.thread;

    [self presentAddThreadToProfileWhitelistWithSuccess:^() {
        // Delete the offers.
        [self.databaseStorage writeWithBlock:^(SDSAnyWriteTransaction *transaction) {
            [contactThread anyUpdateContactThreadWithTransaction:transaction
                                                           block:^(TSContactThread *thread) {
                                                               thread.hasDismissedOffers = YES;
                                                           }];
            [interaction anyRemoveWithTransaction:transaction];
        }];
    }];
}

#pragma mark - Audio Setup

- (void)prepareAudioPlayerForViewItem:(id<ConversationViewItem>)viewItem
                     attachmentStream:(TSAttachmentStream *)attachmentStream
{
    OWSAssertIsOnMainThread();
    OWSAssertDebug(viewItem);
    OWSAssertDebug(attachmentStream);

    NSFileManager *fileManager = [NSFileManager defaultManager];
    if (![fileManager fileExistsAtPath:attachmentStream.originalFilePath]) {
        OWSFailDebug(@"Missing audio file: %@", attachmentStream.originalMediaURL);
    }

    if (self.audioAttachmentPlayer) {
        // Is this player associated with this media adapter?
        if (self.audioAttachmentPlayer.owner == viewItem.interaction.uniqueId) {
            return;
        }

        [self.audioAttachmentPlayer stop];
        self.audioAttachmentPlayer = nil;
    }

    self.audioAttachmentPlayer = [[OWSAudioPlayer alloc] initWithMediaUrl:attachmentStream.originalMediaURL
                                                            audioBehavior:OWSAudioBehavior_AudioMessagePlayback
                                                                 delegate:viewItem];

    // Associate the player with this media adapter.
    self.audioAttachmentPlayer.owner = viewItem.interaction.uniqueId;

    [self.audioAttachmentPlayer setupAudioPlayer];
}

#pragma mark - OWSMessageBubbleViewDelegate

- (void)didTapImageViewItem:(id<ConversationViewItem>)viewItem
           attachmentStream:(TSAttachmentStream *)attachmentStream
                  imageView:(UIView *)imageView
{
    OWSAssertIsOnMainThread();
    OWSAssertDebug(viewItem);
    OWSAssertDebug(attachmentStream);
    OWSAssertDebug(imageView);

    [self dismissKeyBoard];

    MediaPageViewController *pageVC = [[MediaPageViewController alloc] initWithInitialMediaAttachment:attachmentStream
                                                                                               thread:self.thread];

    [self presentViewController:pageVC animated:YES completion:nil];
}

- (void)didTapVideoViewItem:(id<ConversationViewItem>)viewItem
           attachmentStream:(TSAttachmentStream *)attachmentStream
                  imageView:(UIImageView *)imageView
{
    OWSAssertIsOnMainThread();
    OWSAssertDebug(viewItem);
    OWSAssertDebug(attachmentStream);

    [self dismissKeyBoard];

    MediaPageViewController *pageVC = [[MediaPageViewController alloc] initWithInitialMediaAttachment:attachmentStream
                                                                                               thread:self.thread];

    [self presentViewController:pageVC animated:YES completion:nil];
}

- (void)didTapAudioViewItem:(id<ConversationViewItem>)viewItem attachmentStream:(TSAttachmentStream *)attachmentStream
{
    [self prepareAudioPlayerForViewItem:viewItem attachmentStream:attachmentStream];

    // Resume from where we left off
    [self.audioAttachmentPlayer setCurrentTime:viewItem.audioProgressSeconds];

    [self.audioAttachmentPlayer togglePlayState];
}

- (void)didScrubAudioViewItem:(id<ConversationViewItem>)viewItem
                       toTime:(NSTimeInterval)time
             attachmentStream:(TSAttachmentStream *)attachmentStream
{
    [self prepareAudioPlayerForViewItem:viewItem attachmentStream:attachmentStream];

    [self.audioAttachmentPlayer setCurrentTime:time];
}

- (void)didTapPdfForItem:(id<ConversationViewItem>)viewItem attachmentStream:(TSAttachmentStream *)attachmentStream
{
    OWSAssertIsOnMainThread();
    OWSAssertDebug(viewItem);
    OWSAssertDebug(attachmentStream);

    PdfViewController *pdfView = [[PdfViewController alloc] initWithViewItem:viewItem
                                                            attachmentStream:attachmentStream];
    UIViewController *navigationController = [[OWSNavigationController alloc] initWithRootViewController:pdfView];
    [self presentFullScreenViewController:navigationController animated:YES completion:nil];
}

- (void)didTapTruncatedTextMessage:(id<ConversationViewItem>)conversationItem
{
    OWSAssertIsOnMainThread();
    OWSAssertDebug(conversationItem);
    OWSAssertDebug([conversationItem.interaction isKindOfClass:[TSMessage class]]);

    LongTextViewController *viewController = [[LongTextViewController alloc] initWithViewItem:conversationItem];
    viewController.delegate = self;
    [self.navigationController pushViewController:viewController animated:YES];
}

- (void)didTapContactShareViewItem:(id<ConversationViewItem>)conversationItem
{
    OWSAssertIsOnMainThread();
    OWSAssertDebug(conversationItem);
    OWSAssertDebug(conversationItem.contactShare);
    OWSAssertDebug([conversationItem.interaction isKindOfClass:[TSMessage class]]);

    ContactViewController *view = [[ContactViewController alloc] initWithContactShare:conversationItem.contactShare];
    [self.navigationController pushViewController:view animated:YES];
}

- (void)didTapSendMessageToContactShare:(ContactShareViewModel *)contactShare
{
    OWSAssertIsOnMainThread();
    OWSAssertDebug(contactShare);

    [self.contactShareViewHelper sendMessageWithContactShare:contactShare fromViewController:self];
}

- (void)didTapSendInviteToContactShare:(ContactShareViewModel *)contactShare
{
    OWSAssertIsOnMainThread();
    OWSAssertDebug(contactShare);

    [self.contactShareViewHelper showInviteContactWithContactShare:contactShare fromViewController:self];
}

- (void)didTapShowAddToContactUIForContactShare:(ContactShareViewModel *)contactShare
{
    OWSAssertIsOnMainThread();
    OWSAssertDebug(contactShare);

    [self.contactShareViewHelper showAddToContactsWithContactShare:contactShare fromViewController:self];
}

- (void)didTapStickerPack:(StickerPackInfo *)stickerPackInfo
{
    OWSAssertIsOnMainThread();

    if (!SSKFeatureFlags.stickerAutoEnable && !SSKFeatureFlags.stickerSend) {
        return;
    }

    StickerPackViewController *packView = [[StickerPackViewController alloc] initWithStickerPackInfo:stickerPackInfo];
    [self presentFormSheetViewController:packView animated:YES completion:nil];
}

- (void)didTapFailedIncomingAttachment:(id<ConversationViewItem>)viewItem
{
    OWSAssertIsOnMainThread();
    OWSAssertDebug(viewItem);

    // Restart failed downloads
    TSMessage *message = (TSMessage *)viewItem.interaction;
    [self handleFailedDownloadTapForMessage:message];
}

- (void)didTapFailedOutgoingMessage:(TSOutgoingMessage *)message
{
    OWSAssertIsOnMainThread();
    OWSAssertDebug(message);

    [self handleUnsentMessageTap:message];
}

- (void)didTapConversationItem:(id<ConversationViewItem>)viewItem
                                 quotedReply:(OWSQuotedReplyModel *)quotedReply
    failedThumbnailDownloadAttachmentPointer:(TSAttachmentPointer *)attachmentPointer
{
    OWSAssertIsOnMainThread();
    OWSAssertDebug(viewItem);
    OWSAssertDebug(attachmentPointer);

    TSMessage *message = (TSMessage *)viewItem.interaction;
    if (![message isKindOfClass:[TSMessage class]]) {
        OWSFailDebug(@"message had unexpected class: %@", message.class);
        return;
    }

    [self.attachmentDownloads downloadAttachmentPointer:attachmentPointer
        message:message
        success:^(NSArray<TSAttachmentStream *> *attachmentStreams) {
            OWSAssertDebug(attachmentStreams.count == 1);
            TSAttachmentStream *attachmentStream = attachmentStreams.firstObject;
            [self.databaseStorage writeWithBlock:^(SDSAnyWriteTransaction *transaction) {
                [message anyUpdateMessageWithTransaction:transaction
                                                   block:^(TSMessage *latestInstance) {
                                                       [latestInstance
                                                           setQuotedMessageThumbnailAttachmentStream:attachmentStream];
                                                   }];
            }];
        }
        failure:^(NSError *error) {
            OWSLogWarn(@"Failed to redownload thumbnail with error: %@", error);
            [self.databaseStorage writeWithBlock:^(SDSAnyWriteTransaction *transaction) {
                [self.databaseStorage touchInteraction:message transaction:transaction];
            }];
        }];
}

- (void)didTapConversationItem:(id<ConversationViewItem>)viewItem quotedReply:(OWSQuotedReplyModel *)quotedReply
{
    OWSAssertIsOnMainThread();
    OWSAssertDebug(viewItem);
    OWSAssertDebug(quotedReply);
    OWSAssertDebug(quotedReply.timestamp > 0);
    OWSAssertDebug(quotedReply.authorAddress.isValid);

    __block NSIndexPath *_Nullable indexPath;
    [self.databaseStorage uiReadWithBlock:^(SDSAnyReadTransaction *transaction) {
        indexPath =
            [self.conversationViewModel ensureLoadWindowContainsQuotedReply:quotedReply transaction:transaction];
    }];

    if (quotedReply.isRemotelySourced || !indexPath) {
        [self presentRemotelySourcedQuotedReplyToast];
        return;
    }

    [self.collectionView scrollToItemAtIndexPath:indexPath
                                atScrollPosition:UICollectionViewScrollPositionTop
                                        animated:YES];

    // TODO: Highlight the quoted message?
}

- (void)didTapConversationItem:(id<ConversationViewItem>)viewItem linkPreview:(OWSLinkPreview *)linkPreview
{
    OWSAssertIsOnMainThread();

    NSURL *_Nullable url = [NSURL URLWithString:linkPreview.urlString];
    if (!url) {
        OWSFailDebug(@"Invalid link preview URL.");
        return;
    }

    [UIApplication.sharedApplication openURL:url];
}

- (void)showDetailViewForViewItem:(id<ConversationViewItem>)conversationItem
{
    OWSAssertIsOnMainThread();
    OWSAssertDebug(conversationItem);
    OWSAssertDebug([conversationItem.interaction isKindOfClass:[TSMessage class]]);

    TSMessage *message = (TSMessage *)conversationItem.interaction;
    MessageDetailViewController *detailVC =
        [[MessageDetailViewController alloc] initWithViewItem:conversationItem
                                                      message:message
                                                       thread:self.thread
                                                         mode:MessageMetadataViewModeFocusOnMetadata];
    detailVC.delegate = self;
    [self.navigationController pushViewController:detailVC animated:YES];
}

- (void)populateReplyForViewItem:(id<ConversationViewItem>)conversationItem
{
    OWSLogDebug(@"user did tap reply");

    __block OWSQuotedReplyModel *quotedReply;
    [self.databaseStorage uiReadWithBlock:^(SDSAnyReadTransaction *transaction) {
        quotedReply = [OWSQuotedReplyModel quotedReplyForSendingWithConversationViewItem:conversationItem
                                                                             transaction:transaction];
    }];

    if (![quotedReply isKindOfClass:[OWSQuotedReplyModel class]]) {
        OWSFailDebug(@"unexpected quotedMessage: %@", quotedReply.class);
        return;
    }

    self.inputToolbar.quotedReply = quotedReply;
    [self.inputToolbar beginEditingMessage];
}

#pragma mark - OWSMessageStickerViewDelegate

- (void)showStickerPack:(StickerPackInfo *)stickerPackInfo
{
    OWSAssertIsOnMainThread();

    if (!SSKFeatureFlags.stickerAutoEnable && !SSKFeatureFlags.stickerSend) {
        return;
    }

    StickerPackViewController *packView = [[StickerPackViewController alloc] initWithStickerPackInfo:stickerPackInfo];
    [self presentFormSheetViewController:packView animated:YES completion:nil];
}

#pragma mark - OWSMessageViewOnceViewDelegate

- (void)didTapViewOnceAttachment:(id<ConversationViewItem>)viewItem
                attachmentStream:(TSAttachmentStream *)attachmentStream
{
    OWSAssertIsOnMainThread();
    OWSAssertDebug(viewItem);
    OWSAssertDebug(attachmentStream);

    [ViewOnceMessageViewController tryToPresentWithInteraction:viewItem.interaction from:self];
}

#pragma mark - CNContactViewControllerDelegate

- (void)contactViewController:(CNContactViewController *)viewController
       didCompleteWithContact:(nullable CNContact *)contact
{
    [self.navigationController popToViewController:self animated:YES];
}

#pragma mark - ContactsViewHelperDelegate

- (void)contactsViewHelperDidUpdateContacts
{
    [self.conversationViewModel ensureDynamicInteractionsAndUpdateIfNecessaryWithSneakyTransaction:YES];
}

- (void)createConversationScrollButtons
{
    self.scrollDownButton = [[ConversationScrollButton alloc] initWithIconText:@"\uf103"];
    [self.scrollDownButton addTarget:self
                              action:@selector(scrollDownButtonTapped)
                    forControlEvents:UIControlEventTouchUpInside];
    [self.view addSubview:self.scrollDownButton];
    [self.scrollDownButton autoSetDimension:ALDimensionWidth toSize:ConversationScrollButton.buttonSize];
    [self.scrollDownButton autoSetDimension:ALDimensionHeight toSize:ConversationScrollButton.buttonSize];
    SET_SUBVIEW_ACCESSIBILITY_IDENTIFIER(self, _scrollDownButton);

    [self.scrollDownButton autoPinEdge:ALEdgeBottom toEdge:ALEdgeTop ofView:self.bottomBar];
    [self.scrollDownButton autoPinEdgeToSuperviewSafeArea:ALEdgeTrailing];
}

- (void)setHasUnreadMessages:(BOOL)hasUnreadMessages transaction:(SDSAnyReadTransaction *)transaction
{
    OWSAssertDebug(transaction);

    if (_hasUnreadMessages == hasUnreadMessages) {
        return;
    }

    _hasUnreadMessages = hasUnreadMessages;

    self.scrollDownButton.hasUnreadMessages = hasUnreadMessages;
    [self.conversationViewModel ensureDynamicInteractionsAndUpdateIfNecessary:YES transaction:transaction];
}

- (void)scrollDownButtonTapped
{
    NSIndexPath *indexPathOfUnreadMessagesIndicator = [self indexPathOfUnreadMessagesIndicator];
    if (indexPathOfUnreadMessagesIndicator != nil) {
        NSInteger unreadRow = indexPathOfUnreadMessagesIndicator.row;

        BOOL isScrolledAboveUnreadIndicator = YES;
        NSArray<NSIndexPath *> *visibleIndices = self.collectionView.indexPathsForVisibleItems;
        for (NSIndexPath *indexPath in visibleIndices) {
            if (indexPath.row > unreadRow) {
                isScrolledAboveUnreadIndicator = NO;
                break;
            }
        }

        if (isScrolledAboveUnreadIndicator) {
            // Only scroll as far as the unread indicator if we're scrolled above the unread indicator.
            [[self collectionView] scrollToItemAtIndexPath:indexPathOfUnreadMessagesIndicator
                                          atScrollPosition:UICollectionViewScrollPositionTop
                                                  animated:YES];
            return;
        }
    }

    [self scrollToBottomAnimated:YES];
}

- (void)ensureScrollDownButton
{
    OWSAssertIsOnMainThread();

    if (self.peek) {
        self.scrollDownButton.hidden = YES;
        return;
    }

    BOOL shouldShowScrollDownButton = NO;
    CGFloat scrollSpaceToBottom = (self.safeContentHeight + self.collectionView.contentInset.bottom
        - (self.collectionView.contentOffset.y + self.collectionView.frame.size.height));
    CGFloat pageHeight = (self.collectionView.frame.size.height
        - (self.collectionView.contentInset.top + self.collectionView.contentInset.bottom));
    // Show "scroll down" button if user is scrolled up at least
    // one page.
    BOOL isScrolledUp = scrollSpaceToBottom > pageHeight * 1.f;

    if (self.viewItems.count > 0) {
        id<ConversationViewItem> lastViewItem = [self.viewItems lastObject];
        OWSAssertDebug(lastViewItem);

        if (lastViewItem.interaction.sortId > self.lastVisibleSortId) {
            shouldShowScrollDownButton = YES;
        } else if (isScrolledUp) {
            shouldShowScrollDownButton = YES;
        }
    }

    self.scrollDownButton.hidden = !shouldShowScrollDownButton;
}

#pragma mark - Attachment Picking: Contacts

- (void)chooseContactForSending
{
    ContactsPicker *contactsPicker =
        [[ContactsPicker alloc] initWithAllowsMultipleSelection:NO subtitleCellType:SubtitleCellValueNone];
    contactsPicker.contactsPickerDelegate = self;
    contactsPicker.title
        = NSLocalizedString(@"CONTACT_PICKER_TITLE", @"navbar title for contact picker when sharing a contact");

    OWSNavigationController *navigationController =
        [[OWSNavigationController alloc] initWithRootViewController:contactsPicker];
    [self dismissKeyBoard];
    [self presentFormSheetViewController:navigationController animated:YES completion:nil];
}

#pragma mark - Attachment Picking: Documents

- (void)showAttachmentDocumentPickerMenu
{
    NSString *allItems = (__bridge NSString *)kUTTypeItem;
    NSArray<NSString *> *documentTypes = @[ allItems ];
    // UIDocumentPickerModeImport copies to a temp file within our container.
    // It uses more memory than "open" but lets us avoid working with security scoped URLs.
    UIDocumentPickerMode pickerMode = UIDocumentPickerModeImport;
    // TODO: UIDocumentMenuViewController is deprecated; we should use UIDocumentPickerViewController
    //       instead.
    UIDocumentMenuViewController *menuController =
        [[UIDocumentMenuViewController alloc] initWithDocumentTypes:documentTypes inMode:pickerMode];
    menuController.delegate = self;

    UIImage *takeMediaImage = [UIImage imageNamed:@"camera-outline-24"];
    OWSAssertDebug(takeMediaImage);
    [menuController addOptionWithTitle:NSLocalizedString(
                                           @"MEDIA_FROM_LIBRARY_BUTTON", @"media picker option to choose from library")
                                 image:takeMediaImage
                                 order:UIDocumentMenuOrderFirst
                               handler:^{
                                   [self chooseFromLibraryAsDocument:YES];
                               }];

    [self dismissKeyBoard];
    [self presentViewController:menuController animated:YES completion:nil];
}

#pragma mark - Attachment Picking: GIFs

- (void)showGifPicker
{
    GifPickerNavigationViewController *gifModal = [GifPickerNavigationViewController new];
    gifModal.approvalDelegate = self;
    [self dismissKeyBoard];
    [self presentViewController:gifModal animated:YES completion:nil];
}

- (void)messageWasSent:(TSOutgoingMessage *)message
{
    OWSAssertIsOnMainThread();
    OWSAssertDebug(message);

    self.lastMessageSentDate = [NSDate new];
    [self.conversationViewModel clearUnreadMessagesIndicator];
    self.inputToolbar.quotedReply = nil;

    if ([Environment.shared.preferences soundInForeground]) {
        SystemSoundID soundId = [OWSSounds systemSoundIDForSound:OWSSound_MessageSent quiet:YES];
        AudioServicesPlaySystemSound(soundId);
    }
    [self.typingIndicators didSendOutgoingMessageInThread:self.thread];
}

#pragma mark UIDocumentMenuDelegate

- (void)documentMenu:(UIDocumentMenuViewController *)documentMenu
    didPickDocumentPicker:(UIDocumentPickerViewController *)documentPicker
{
    documentPicker.delegate = self;

    [self dismissKeyBoard];
    [self presentFormSheetViewController:documentPicker animated:YES completion:nil];
}

#pragma mark UIDocumentPickerDelegate

- (void)documentPicker:(UIDocumentPickerViewController *)controller didPickDocumentAtURL:(NSURL *)url
{
    OWSLogDebug(@"Picked document at url: %@", url);

    NSString *type;
    NSError *typeError;
    [url getResourceValue:&type forKey:NSURLTypeIdentifierKey error:&typeError];
    if (typeError) {
        OWSFailDebug(@"Determining type of picked document at url: %@ failed with error: %@", url, typeError);
    }
    if (!type) {
        OWSFailDebug(@"falling back to default filetype for picked document at url: %@", url);
        type = (__bridge NSString *)kUTTypeData;
    }

    NSNumber *isDirectory;
    NSError *isDirectoryError;
    [url getResourceValue:&isDirectory forKey:NSURLIsDirectoryKey error:&isDirectoryError];
    if (isDirectoryError) {
        OWSFailDebug(@"Determining if picked document was a directory failed with error: %@", isDirectoryError);
    } else if ([isDirectory boolValue]) {
        OWSLogInfo(@"User picked directory.");

        dispatch_async(dispatch_get_main_queue(), ^{
            [OWSAlerts
                showAlertWithTitle:
                    NSLocalizedString(@"ATTACHMENT_PICKER_DOCUMENTS_PICKED_DIRECTORY_FAILED_ALERT_TITLE",
                        @"Alert title when picking a document fails because user picked a directory/bundle")
                           message:
                               NSLocalizedString(@"ATTACHMENT_PICKER_DOCUMENTS_PICKED_DIRECTORY_FAILED_ALERT_BODY",
                                   @"Alert body when picking a document fails because user picked a directory/bundle")];
        });
        return;
    }

    NSString *filename = url.lastPathComponent;
    if (!filename) {
        OWSFailDebug(@"Unable to determine filename");
        filename = NSLocalizedString(
            @"ATTACHMENT_DEFAULT_FILENAME", @"Generic filename for an attachment with no known name");
    }

    OWSAssertDebug(type);
    OWSAssertDebug(filename);
    NSError *error;
    _Nullable id<DataSource> dataSource = [DataSourcePath dataSourceWithURL:url
                                                 shouldDeleteOnDeallocation:NO
                                                                      error:&error];
    if (dataSource == nil) {
        OWSFailDebug(@"error: %@", error);

        dispatch_async(dispatch_get_main_queue(), ^{
            [OWSAlerts showAlertWithTitle:NSLocalizedString(@"ATTACHMENT_PICKER_DOCUMENTS_FAILED_ALERT_TITLE",
                                              @"Alert title when picking a document fails for an unknown reason")];
        });
        return;
    }

    [dataSource setSourceFilename:filename];

    // Although we want to be able to send higher quality attachments through the document picker
    // it's more important that we ensure the sent format is one all clients can accept (e.g. *not* quicktime .mov)
    if ([SignalAttachment isInvalidVideoWithDataSource:dataSource dataUTI:type]) {
        [self showApprovalDialogAfterProcessingVideoURL:url filename:filename];
        return;
    }

    // "Document picker" attachments _SHOULD NOT_ be resized, if possible.
    SignalAttachment *attachment =
        [SignalAttachment attachmentWithDataSource:dataSource dataUTI:type imageQuality:TSImageQualityOriginal];
    [self showApprovalDialogForAttachment:attachment];
}

#pragma mark - Media Libary

- (void)takePictureOrVideoWithPhotoCapture:(nullable PhotoCapture *)photoCapture
{
    [BenchManager startEventWithTitle:@"Show-Camera" eventId:@"Show-Camera"];
    [self ows_askForCameraPermissions:^(BOOL cameraGranted) {
        if (!cameraGranted) {
            OWSLogWarn(@"camera permission denied.");
            return;
        }
        [self ows_askForMicrophonePermissions:^(BOOL micGranted) {
            if (!micGranted) {
                OWSLogWarn(@"proceeding, though mic permission denied.");
                // We can still continue without mic permissions, but any captured video will
                // be silent.
            }

            SendMediaNavigationController *pickerModal =
                [SendMediaNavigationController showingCameraFirstWithPhotoCapture:photoCapture];
            pickerModal.sendMediaNavDelegate = self;

            [self dismissKeyBoard];
            [self presentFullScreenViewController:pickerModal animated:YES completion:nil];
        }];
    }];
}

- (void)chooseFromLibraryAsMedia
{
    OWSAssertIsOnMainThread();

    [self chooseFromLibraryAsDocument:NO];
}

- (void)chooseFromLibraryAsDocument:(BOOL)shouldTreatAsDocument
{
    OWSAssertIsOnMainThread();

    [BenchManager startEventWithTitle:@"Show-Media-Library" eventId:@"Show-Media-Library"];

    [self ows_askForMediaLibraryPermissions:^(BOOL granted) {
        if (!granted) {
            OWSLogWarn(@"Media Library permission denied.");
            return;
        }

        SendMediaNavigationController *pickerModal;
        if (shouldTreatAsDocument) {
            pickerModal = [SendMediaNavigationController asMediaDocumentPicker];
        } else {
            pickerModal = [SendMediaNavigationController showingMediaLibraryFirst];
        }

        pickerModal.sendMediaNavDelegate = self;

        [self dismissKeyBoard];
        [self presentFullScreenViewController:pickerModal animated:YES completion:nil];
    }];
}

#pragma mark - SendMediaNavDelegate

- (void)sendMediaNavDidCancel:(SendMediaNavigationController *)sendMediaNavigationController
{
    [self dismissViewControllerAnimated:YES completion:nil];
}

- (void)sendMediaNav:(SendMediaNavigationController *)sendMediaNavigationController
    didApproveAttachments:(NSArray<SignalAttachment *> *)attachments
              messageText:(nullable NSString *)messageText
{
    [self tryToSendAttachments:attachments messageText:messageText];
    [self.inputToolbar clearTextMessageAnimated:NO];

    // we want to already be at the bottom when the user returns, rather than have to watch
    // the new message scroll into view.
    [self scrollToBottomAnimated:NO];

    [self dismissViewControllerAnimated:YES completion:nil];
}

- (nullable NSString *)sendMediaNavInitialMessageText:(SendMediaNavigationController *)sendMediaNavigationController
{
    return self.inputToolbar.messageText;
}

- (void)sendMediaNav:(SendMediaNavigationController *)sendMediaNavigationController
    didChangeMessageText:(nullable NSString *)messageText
{
    [self.inputToolbar setMessageText:messageText animated:NO];
}

- (NSString *)sendMediaNavApprovalButtonImageName
{
    return @"send-solid-24";
}

- (BOOL)sendMediaNavCanSaveAttachments
{
    return YES;
}

- (nullable NSString *)sendMediaNavTextInputContextIdentifier
{
    return self.textInputContextIdentifier;
}

#pragma mark -

- (void)sendContactShare:(ContactShareViewModel *)contactShare
{
    OWSAssertIsOnMainThread();
    OWSAssertDebug(contactShare);

    OWSLogVerbose(@"Sending contact share.");

    BOOL didAddToProfileWhitelist =
        [ThreadUtil addThreadToProfileWhitelistIfEmptyThreadWithSneakyTransaction:self.thread];

    [self.databaseStorage
        asyncWriteWithBlock:^(SDSAnyWriteTransaction *transaction) {
            // TODO - in line with QuotedReply and other message attachments, saving should happen as part of sending
            // preparation rather than duplicated here and in the SAE
            if (contactShare.avatarImage) {
                [contactShare.dbRecord saveAvatarImage:contactShare.avatarImage transaction:transaction];
            }
        }
        completion:^{
            TSOutgoingMessage *message =
                [ThreadUtil enqueueMessageWithContactShare:contactShare.dbRecord inThread:self.thread];
            [self messageWasSent:message];

            if (didAddToProfileWhitelist) {
                [self.conversationViewModel ensureDynamicInteractionsAndUpdateIfNecessaryWithSneakyTransaction:YES];
            }
        }];
}

- (void)showApprovalDialogAfterProcessingVideoURL:(NSURL *)movieURL filename:(nullable NSString *)filename
{
    OWSAssertIsOnMainThread();

    [ModalActivityIndicatorViewController
        presentFromViewController:self
                        canCancel:YES
                  backgroundBlock:^(ModalActivityIndicatorViewController *modalActivityIndicator) {
                      NSError *error;
                      id<DataSource>dataSource =
                          [DataSourcePath dataSourceWithURL:movieURL
                                 shouldDeleteOnDeallocation:NO
                                                      error:&error];
                      if (error != nil) {
                          [self showErrorAlertForAttachment:nil];
                          return;
                      }

                      dataSource.sourceFilename = filename;
                      VideoCompressionResult *compressionResult =
                          [SignalAttachment compressVideoAsMp4WithDataSource:dataSource
                                                                     dataUTI:(NSString *)kUTTypeMPEG4];

                      [compressionResult.attachmentPromise.then(^(SignalAttachment *attachment) {
                          OWSAssertIsOnMainThread();
                          OWSAssertDebug([attachment isKindOfClass:[SignalAttachment class]]);

                          if (modalActivityIndicator.wasCancelled) {
                              return;
                          }

                          [modalActivityIndicator dismissWithCompletion:^{
                              if (!attachment || [attachment hasError]) {
                                  OWSLogError(@"Invalid attachment: %@.",
                                      attachment ? [attachment errorName] : @"Missing data");
                                  [self showErrorAlertForAttachment:attachment];
                              } else {
                                  [self showApprovalDialogForAttachment:attachment];
                              }
                          }];
                      }) retainUntilComplete];
                  }];
}

#pragma mark - Audio

- (void)requestRecordingVoiceMemo
{
    OWSAssertIsOnMainThread();

    NSUUID *voiceMessageUUID = [NSUUID UUID];
    self.voiceMessageUUID = voiceMessageUUID;

    __weak typeof(self) weakSelf = self;
    [self ows_askForMicrophonePermissions:^(BOOL granted) {
        __strong typeof(self) strongSelf = weakSelf;
        if (!strongSelf) {
            return;
        }

        if (strongSelf.voiceMessageUUID != voiceMessageUUID) {
            // This voice message recording has been cancelled
            // before recording could begin.
            return;
        }

        if (granted) {
            [strongSelf startRecordingVoiceMemo];
        } else {
            OWSLogInfo(@"we do not have recording permission.");
            [strongSelf cancelVoiceMemo];
            [OWSAlerts showNoMicrophonePermissionAlert];
        }
    }];
}

- (void)startRecordingVoiceMemo
{
    OWSAssertIsOnMainThread();

    OWSLogInfo(@"startRecordingVoiceMemo");

    // Cancel any ongoing audio playback.
    [self.audioAttachmentPlayer stop];
    self.audioAttachmentPlayer = nil;

    NSString *temporaryDirectory = OWSTemporaryDirectory();
    NSString *filename = [NSString stringWithFormat:@"%lld.m4a", [NSDate ows_millisecondTimeStamp]];
    NSString *filepath = [temporaryDirectory stringByAppendingPathComponent:filename];
    NSURL *fileURL = [NSURL fileURLWithPath:filepath];

    // Setup audio session
    BOOL configuredAudio = [self.audioSession startAudioActivity:self.recordVoiceNoteAudioActivity];
    if (!configuredAudio) {
        OWSFailDebug(@"Couldn't configure audio session");
        [self cancelVoiceMemo];
        return;
    }

    NSError *error;
    // Initiate and prepare the recorder
    self.audioRecorder = [[AVAudioRecorder alloc] initWithURL:fileURL
                                                     settings:@{
                                                         AVFormatIDKey : @(kAudioFormatMPEG4AAC),
                                                         AVSampleRateKey : @(44100),
                                                         AVNumberOfChannelsKey : @(2),
                                                         AVEncoderBitRateKey : @(128 * 1024),
                                                     }
                                                        error:&error];
    if (error) {
        OWSFailDebug(@"Couldn't create audioRecorder: %@", error);
        [self cancelVoiceMemo];
        return;
    }

    self.audioRecorder.meteringEnabled = YES;

    if (![self.audioRecorder prepareToRecord]) {
        OWSFailDebug(@"audioRecorder couldn't prepareToRecord.");
        [self cancelVoiceMemo];
        return;
    }

    if (![self.audioRecorder record]) {
        OWSFailDebug(@"audioRecorder couldn't record.");
        [self cancelVoiceMemo];
        return;
    }
}

- (void)endRecordingVoiceMemo
{
    OWSAssertIsOnMainThread();

    OWSLogInfo(@"endRecordingVoiceMemo");

    self.voiceMessageUUID = nil;

    if (!self.audioRecorder) {
        // No voice message recording is in progress.
        // We may be cancelling before the recording could begin.
        OWSLogError(@"Missing audioRecorder");
        return;
    }

    NSTimeInterval durationSeconds = self.audioRecorder.currentTime;

    [self stopRecording];

    const NSTimeInterval kMinimumRecordingTimeSeconds = 1.f;
    if (durationSeconds < kMinimumRecordingTimeSeconds) {
        OWSLogInfo(@"Discarding voice message; too short.");
        self.audioRecorder = nil;

        [self dismissKeyBoard];

        [OWSAlerts
            showAlertWithTitle:
                NSLocalizedString(@"VOICE_MESSAGE_TOO_SHORT_ALERT_TITLE",
                    @"Title for the alert indicating the 'voice message' needs to be held to be held down to record.")
                       message:NSLocalizedString(@"VOICE_MESSAGE_TOO_SHORT_ALERT_MESSAGE",
                                   @"Message for the alert indicating the 'voice message' needs to be held to be held "
                                   @"down to record.")];
        return;
    }

    NSError *error;
    _Nullable id<DataSource> dataSource =
        [DataSourcePath dataSourceWithURL:self.audioRecorder.url
               shouldDeleteOnDeallocation:YES
                                    error:&error];
    self.audioRecorder = nil;

    if (error != nil) {
        OWSFailDebug(@"Couldn't load audioRecorder data: %@", error);
        self.audioRecorder = nil;
        return;
    }

    NSString *filename = [NSLocalizedString(@"VOICE_MESSAGE_FILE_NAME", @"Filename for voice messages.")
        stringByAppendingPathExtension:@"m4a"];
    [dataSource setSourceFilename:filename];
    SignalAttachment *attachment =
        [SignalAttachment voiceMessageAttachmentWithDataSource:dataSource dataUTI:(NSString *)kUTTypeMPEG4Audio];
    OWSLogVerbose(@"voice memo duration: %f, file size: %zd", durationSeconds, [dataSource dataLength]);
    if (!attachment || [attachment hasError]) {
        OWSLogWarn(@"Invalid attachment: %@.", attachment ? [attachment errorName] : @"Missing data");
        [self showErrorAlertForAttachment:attachment];
    } else {
        [self tryToSendAttachments:@[ attachment ] messageText:nil];
    }
}

- (void)stopRecording
{
    [self.audioRecorder stop];
    [self.audioSession endAudioActivity:self.recordVoiceNoteAudioActivity];
}

- (void)cancelRecordingVoiceMemo
{
    OWSAssertIsOnMainThread();
    OWSLogDebug(@"cancelRecordingVoiceMemo");

    [self stopRecording];
    self.audioRecorder = nil;
    self.voiceMessageUUID = nil;
}

- (void)setAudioRecorder:(nullable AVAudioRecorder *)audioRecorder
{
    // Prevent device from sleeping while recording a voice message.
    if (audioRecorder) {
        [DeviceSleepManager.sharedInstance addBlockWithBlockObject:audioRecorder];
    } else if (_audioRecorder) {
        [DeviceSleepManager.sharedInstance removeBlockWithBlockObject:_audioRecorder];
    }

    _audioRecorder = audioRecorder;
}

#pragma mark Accessory View

- (void)cameraButtonPressed
{
    OWSAssertIsOnMainThread();

    [self takePictureOrVideoWithPhotoCapture:nil];
}

- (void)cameraButtonPressedWithPhotoCapture:(nullable PhotoCapture *)photoCapture
{
    OWSAssertIsOnMainThread();

    [self takePictureOrVideoWithPhotoCapture:photoCapture];
}

- (void)galleryButtonPressed
{
    OWSAssertIsOnMainThread();

    [self chooseFromLibraryAsMedia];
}

- (void)gifButtonPressed
{
    OWSAssertIsOnMainThread();

    [self showGifPicker];
}

- (void)fileButtonPressed
{
    OWSAssertIsOnMainThread();

    [self showAttachmentDocumentPickerMenu];
}

- (void)contactButtonPressed
{
    OWSAssertIsOnMainThread();

    [self chooseContactForSending];
}

- (void)locationButtonPressed
{
    OWSAssertIsOnMainThread();

    LocationPicker *locationPicker = [LocationPicker new];
    locationPicker.delegate = self;

    OWSNavigationController *navigationController =
        [[OWSNavigationController alloc] initWithRootViewController:locationPicker];
    [self dismissKeyBoard];
    [self presentFormSheetViewController:navigationController animated:YES completion:nil];
}

- (void)didSelectRecentPhotoWithAsset:(PHAsset *)asset attachment:(SignalAttachment *)attachment
{
    OWSAssertIsOnMainThread();

    [self dismissKeyBoard];

    SendMediaNavigationController *pickerModal =
        [SendMediaNavigationController showingApprovalWithPickedLibraryMediaAsset:asset
                                                                       attachment:attachment
                                                                         delegate:self];

    [self presentFullScreenViewController:pickerModal animated:true completion:nil];
}

- (nullable NSIndexPath *)lastVisibleIndexPath
{
    NSIndexPath *_Nullable lastVisibleIndexPath = nil;
    for (NSIndexPath *indexPath in [self.collectionView indexPathsForVisibleItems]) {
        if (!lastVisibleIndexPath || indexPath.row > lastVisibleIndexPath.row) {
            lastVisibleIndexPath = indexPath;
        }
    }
    if (lastVisibleIndexPath && lastVisibleIndexPath.row >= (NSInteger)self.viewItems.count) {
        return (self.viewItems.count > 0 ? [NSIndexPath indexPathForRow:(NSInteger)self.viewItems.count - 1 inSection:0]
                                         : nil);
    }
    return lastVisibleIndexPath;
}

- (void)didScrollToBottom
{
    self.scrollDownButton.hidden = YES;
    [self updateLastVisibleSortIdWithSneakyTransaction];
}

- (void)updateLastVisibleSortIdWithSneakyTransaction
{
    [self.databaseStorage uiReadWithBlock:^(SDSAnyReadTransaction *transaction) {
        [self updateLastVisibleSortIdWithTransaction:transaction];
    }];
}

- (void)updateLastVisibleSortIdWithTransaction:(SDSAnyReadTransaction *)transaction
{
    NSIndexPath *_Nullable lastVisibleIndexPath = [self lastVisibleIndexPath];
    id<ConversationViewItem> _Nullable lastVisibleViewItem;
    if (lastVisibleIndexPath) {
        lastVisibleViewItem = [self viewItemForIndex:lastVisibleIndexPath.row];
    }

    // If the last item is currently a typing indicator, check the previous
    // view item (if one exists), since typing indicators don't have sortIds
    if ([lastVisibleViewItem.interaction isKindOfClass:[OWSTypingIndicatorInteraction class]] && lastVisibleIndexPath.row > 0) {
        lastVisibleViewItem = [self viewItemForIndex:lastVisibleIndexPath.row - 1];
    }

    if (lastVisibleViewItem) {
        uint64_t lastVisibleSortId = lastVisibleViewItem.interaction.sortId;
        self.lastVisibleSortId = MAX(self.lastVisibleSortId, lastVisibleSortId);
    }

    [self ensureScrollDownButton];

    InteractionFinder *interactionFinder = [[InteractionFinder alloc] initWithThreadUniqueId:self.thread.uniqueId];
    NSUInteger unreadCount = [interactionFinder unreadCountWithTransaction:transaction];

    [self setHasUnreadMessages:unreadCount > 0 transaction:transaction];
}

- (void)markVisibleMessagesAsRead
{
    // Don't mark messages as read until the message request has been processed
    if (self.messageRequestView) {
        return;
    }

    if (self.presentedViewController) {
        return;
    }
    if (OWSWindowManager.sharedManager.shouldShowCallView) {
        return;
    }
    if (self.navigationController.topViewController != self) {
        return;
    }

    [self updateLastVisibleSortIdWithSneakyTransaction];

    uint64_t lastVisibleSortId = self.lastVisibleSortId;

    if (lastVisibleSortId == 0) {
        // No visible messages yet. New Thread.
        return;
    }

    [OWSReadReceiptManager.sharedManager markAsReadLocallyBeforeSortId:self.lastVisibleSortId thread:self.thread];
}

// GRDB TODO: Revisit this method.
- (void)updateGroupModelTo:(TSGroupModel *)newGroupModel successCompletion:(void (^_Nullable)(void))successCompletion
{
    __block TSGroupThread *groupThread;
    __block TSOutgoingMessage *message;

    [self.databaseStorage writeWithBlock:^(SDSAnyWriteTransaction *transaction) {
        groupThread = [TSGroupThread getOrCreateThreadWithGroupModel:newGroupModel transaction:transaction];

        NSString *updateGroupInfo =
            [groupThread.groupModel getInfoStringAboutUpdateTo:newGroupModel contactsManager:self.contactsManager];

        [groupThread anyUpdateGroupThreadWithTransaction:transaction
                                                   block:^(TSGroupThread *thread) {
                                                       thread.groupModel = newGroupModel;
                                                   }];

        uint32_t expiresInSeconds = [groupThread disappearingMessagesDurationWithTransaction:transaction];
        message = [TSOutgoingMessage outgoingMessageInThread:groupThread
                                            groupMetaMessage:TSGroupMetaMessageUpdate
                                            expiresInSeconds:expiresInSeconds];
        [message updateWithCustomMessage:updateGroupInfo transaction:transaction];
    }];

    [groupThread fireAvatarChangedNotification];

    NSData *_Nullable groupAvatarData;
    if (newGroupModel.groupAvatarData.length > 0) {
        groupAvatarData = newGroupModel.groupAvatarData;
    }
    _Nullable id<DataSource> groupAvatarDataSource;
    if (groupAvatarData.length > 0) {
        groupAvatarDataSource = [DataSourceValue dataSourceWithData:groupAvatarData fileExtension:@"png"];
    }
    if (groupAvatarDataSource != nil) {
        // DURABLE CLEANUP - currently one caller uses the completion handler to delete the tappable error message
        // which causes this code to be called. Once we're more aggressive about durable sending retry,
        // we could get rid of this "retryable tappable error message".
        [self.messageSender sendTemporaryAttachment:groupAvatarDataSource
            contentType:OWSMimeTypeImagePng
            inMessage:message
            success:^{
                OWSLogDebug(@"Successfully sent group update with avatar");
                if (successCompletion) {
                    successCompletion();
                }
            }
            failure:^(NSError *error) {
                OWSLogError(@"Failed to send group avatar update with error: %@", error);
            }];
    } else {
        // DURABLE CLEANUP - currently one caller uses the completion handler to delete the tappable error message
        // which causes this code to be called. Once we're more aggressive about durable sending retry,
        // we could get rid of this "retryable tappable error message".
        [self.messageSender sendMessage:message.asPreparer
            success:^{
                OWSLogDebug(@"Successfully sent group update");
                if (successCompletion) {
                    successCompletion();
                }
            }
            failure:^(NSError *error) {
                OWSLogError(@"Failed to send group update with error: %@", error);
            }];
    }

    self.thread = groupThread;
}

- (void)popKeyBoard
{
    [self.inputToolbar beginEditingMessage];
}

- (void)dismissKeyBoard
{
    [self.inputToolbar endEditingMessage];
    [self.inputToolbar clearDesiredKeyboard];
}

#pragma mark Drafts

- (void)loadDraftInCompose
{
    OWSAssertIsOnMainThread();

    __block NSString *draft;
    [self.databaseStorage uiReadWithBlock:^(SDSAnyReadTransaction *transaction) {
        draft = [self.thread currentDraftWithTransaction:transaction];
    }];
    OWSAssertDebug(self.inputToolbar != nil);
    [self.inputToolbar setMessageText:draft animated:NO];
}

- (void)saveDraft
{
    if (!self.inputToolbar.hidden) {
        TSThread *thread = _thread;
        NSString *currentDraft = [self.inputToolbar messageText];

        [self.databaseStorage asyncWriteWithBlock:^(SDSAnyWriteTransaction *transaction) {
            [thread updateWithDraft:currentDraft transaction:transaction];
        }];
    }
}

#pragma mark Unread Badge

- (void)updateBackButtonUnreadCount
{
    OWSAssertIsOnMainThread();
    self.backButtonUnreadCount = [OWSMessageUtils.sharedManager unreadMessagesCountExcept:self.thread];
}

- (void)setBackButtonUnreadCount:(NSUInteger)unreadCount
{
    OWSAssertIsOnMainThread();
    if (_backButtonUnreadCount == unreadCount) {
        // No need to re-render same count.
        return;
    }
    _backButtonUnreadCount = unreadCount;

    OWSAssertDebug(_backButtonUnreadCountView != nil);
    _backButtonUnreadCountView.hidden = unreadCount <= 0;

    OWSAssertDebug(_backButtonUnreadCountLabel != nil);

    // Max out the unread count at 99+.
    const NSUInteger kMaxUnreadCount = 99;
    _backButtonUnreadCountLabel.text = [OWSFormat formatInt:(int)MIN(kMaxUnreadCount, unreadCount)];
}

#pragma mark 3D Touch Preview Actions

- (NSArray<id<UIPreviewActionItem>> *)previewActionItems
{
    return @[];
}

#pragma mark - ConversationHeaderViewDelegate

- (void)didTapConversationHeaderView:(ConversationHeaderView *)conversationHeaderView
{
    [self showConversationSettings];
}

#ifdef USE_DEBUG_UI
- (void)navigationTitleLongPressed:(UIGestureRecognizer *)gestureRecognizer
{
    if (gestureRecognizer.state == UIGestureRecognizerStateBegan) {
        [DebugUITableViewController presentDebugUIForThread:self.thread fromViewController:self];
    }
}
#endif

#pragma mark - ConversationInputTextViewDelegate

- (void)textViewDidChange:(UITextView *)textView
{
    if (textView.text.length > 0) {
        [self.typingIndicators didStartTypingOutgoingInputInThread:self.thread];
    }
}

- (void)inputTextViewSendMessagePressed
{
    [self sendButtonPressed];
}

- (void)didPasteAttachment:(SignalAttachment *_Nullable)attachment
{
    OWSLogError(@"");

    [self showApprovalDialogForAttachment:attachment];
}

- (void)showApprovalDialogForAttachment:(SignalAttachment *_Nullable)attachment
{
    if (attachment == nil) {
        OWSFailDebug(@"attachment was unexpectedly nil");
        [self showErrorAlertForAttachment:nil];
        return;
    }
    [self showApprovalDialogForAttachments:@[ attachment ]];
}

- (void)showApprovalDialogForAttachments:(NSArray<SignalAttachment *> *)attachments
{
    OWSNavigationController *modal =
        [AttachmentApprovalViewController wrappedInNavControllerWithAttachments:attachments approvalDelegate:self];

    [self presentFullScreenViewController:modal animated:YES completion:nil];
}

- (void)tryToSendAttachments:(NSArray<SignalAttachment *> *)attachments messageText:(NSString *_Nullable)messageText
{
    OWSLogError(@"");

    DispatchMainThreadSafe(^{
        __weak ConversationViewController *weakSelf = self;
        if ([self isBlockedConversation]) {
            [self showUnblockConversationUI:^(BOOL isBlocked) {
                if (!isBlocked) {
                    [weakSelf tryToSendAttachments:attachments messageText:messageText];
                }
            }];
            return;
        }

        BOOL didShowSNAlert = [self
            showSafetyNumberConfirmationIfNecessaryWithConfirmationText:[SafetyNumberStrings confirmSendButton]
                                                             completion:^(BOOL didConfirmIdentity) {
                                                                 if (didConfirmIdentity) {
                                                                     [weakSelf tryToSendAttachments:attachments
                                                                                        messageText:messageText];
                                                                 }
                                                             }];
        if (didShowSNAlert) {
            return;
        }

        for (SignalAttachment *attachment in attachments) {
            if ([attachment hasError]) {
                OWSLogWarn(@"Invalid attachment: %@.", attachment ? [attachment errorName] : @"Missing data");
                [self showErrorAlertForAttachment:attachment];
                return;
            }
        }

        BOOL didAddToProfileWhitelist =
            [ThreadUtil addThreadToProfileWhitelistIfEmptyThreadWithSneakyTransaction:self.thread];

        __block TSOutgoingMessage *message;
        [self.databaseStorage uiReadWithBlock:^(SDSAnyReadTransaction *_Nonnull transaction) {
            message = [ThreadUtil enqueueMessageWithText:messageText
                                        mediaAttachments:attachments
                                                inThread:self.thread
                                        quotedReplyModel:self.inputToolbar.quotedReply
                                        linkPreviewDraft:nil
                                             transaction:transaction];
        }];

        [self messageWasSent:message];

        if (didAddToProfileWhitelist) {
            [self.conversationViewModel ensureDynamicInteractionsAndUpdateIfNecessaryWithSneakyTransaction:YES];
        }
    });
}

- (void)applyTheme
{
    OWSAssertIsOnMainThread();

    // make sure toolbar extends below iPhoneX home button.
    self.view.backgroundColor = Theme.toolbarBackgroundColor;
    self.collectionView.backgroundColor = Theme.backgroundColor;

    [self updateNavigationTitle];
    [self updateNavigationBarSubtitleLabel];
<<<<<<< HEAD

    [self createInputToolbar];
    [self updateInputToolbarLayout];

    [self.collectionView reloadData];
}

- (void)createInputToolbar
{
    _inputToolbar = [[ConversationInputToolbar alloc] initWithConversationStyle:self.conversationStyle];
    [self loadDraftInCompose];
    self.inputToolbar.inputToolbarDelegate = self;
    self.inputToolbar.inputTextViewDelegate = self;
    SET_SUBVIEW_ACCESSIBILITY_IDENTIFIER(self, _inputToolbar);
    [self reloadBottomBar];
=======
    [self updateBarButtonItems];
>>>>>>> fdc52573
}

#pragma mark - AttachmentApprovalViewControllerDelegate

- (void)attachmentApprovalDidAppear:(AttachmentApprovalViewController *)attachmentApproval
{
    // no-op
}

- (void)attachmentApproval:(AttachmentApprovalViewController *)attachmentApproval
     didApproveAttachments:(NSArray<SignalAttachment *> *)attachments
               messageText:(NSString *_Nullable)messageText
{
    [self tryToSendAttachments:attachments messageText:messageText];
    [self.inputToolbar clearTextMessageAnimated:NO];
    [self dismissViewControllerAnimated:YES completion:nil];

    // We always want to scroll to the bottom of the conversation after the local user
    // sends a message.  Normally, this is taken care of in yapDatabaseModified:, but
    // we don't listen to db modifications when this view isn't visible, i.e. when the
    // attachment approval view is presented.
    [self scrollToBottomAnimated:NO];
}

- (void)attachmentApprovalDidCancel:(AttachmentApprovalViewController *)attachmentApproval
{
    [self dismissViewControllerAnimated:YES completion:nil];
}

- (void)attachmentApproval:(AttachmentApprovalViewController *)attachmentApproval
      didChangeMessageText:(nullable NSString *)newMessageText
{
    [self.inputToolbar setMessageText:newMessageText animated:NO];
}

- (nullable NSString *)attachmentApprovalTextInputContextIdentifier
{
    return self.textInputContextIdentifier;
}

#pragma mark -

- (void)showErrorAlertForAttachment:(SignalAttachment *_Nullable)attachment
{
    OWSAssertDebug(attachment == nil || [attachment hasError]);

    NSString *errorMessage
        = (attachment ? [attachment localizedErrorDescription] : [SignalAttachment missingDataErrorMessage]);

    OWSLogError(@": %@", errorMessage);

    [OWSAlerts showAlertWithTitle:NSLocalizedString(
                                      @"ATTACHMENT_ERROR_ALERT_TITLE", @"The title of the 'attachment error' alert.")
                          message:errorMessage];
}

- (CGFloat)safeContentHeight
{
    // Don't use self.collectionView.contentSize.height as the collection view's
    // content size might not be set yet.
    //
    // We can safely call prepareLayout to ensure the layout state is up-to-date
    // since our layout uses a dirty flag internally to debounce redundant work.
    [self.layout prepareLayout];
    return [self.collectionView.collectionViewLayout collectionViewContentSize].height;
}

- (void)scrollToBottomAnimated:(BOOL)animated
{
    OWSAssertIsOnMainThread();

    if (self.isUserScrolling) {
        return;
    }

    // Ensure the view is fully layed out before we try to scroll to the bottom, since
    // we use the collectionView bounds to determine where the "bottom" is.
    [self.view layoutIfNeeded];

    const CGFloat topInset = ^{
        if (@available(iOS 11, *)) {
            return -self.collectionView.adjustedContentInset.top;
        } else {
            return -self.collectionView.contentInset.top;
        }
    }();

    const CGFloat bottomInset = ^{
        if (@available(iOS 11, *)) {
            return -self.collectionView.adjustedContentInset.bottom;
        } else {
            return -self.collectionView.contentInset.bottom;
        }
    }();

    const CGFloat firstContentPageTop = topInset;
    const CGFloat collectionViewUnobscuredHeight = self.collectionView.bounds.size.height + bottomInset;
    const CGFloat lastContentPageTop = self.safeContentHeight - collectionViewUnobscuredHeight;

    CGFloat dstY = MAX(firstContentPageTop, lastContentPageTop);

    [self.collectionView setContentOffset:CGPointMake(0, dstY) animated:animated];
    [self didScrollToBottom];
}

- (void)scrollToFirstUnreadMessage:(BOOL)isAnimated
{
    [self scrollToDefaultPosition:isAnimated];
}

#pragma mark - UIScrollViewDelegate

- (void)updateLastKnownDistanceFromBottom
{
    // Never update the lastKnownDistanceFromBottom,
    // if we're presenting the menu actions which
    // temporarily meddles with the content insets.
    if (!OWSWindowManager.sharedManager.isPresentingMenuActions) {
        self.lastKnownDistanceFromBottom = @(self.safeDistanceFromBottom);
    }
}

- (void)scrollViewDidScroll:(UIScrollView *)scrollView
{
    // Constantly try to update the lastKnownDistanceFromBottom.
    [self updateLastKnownDistanceFromBottom];

    // `scrollViewDidScroll:` is called whenever the user scrolls or whenever we programmatically
    //  set collectionView.contentOffset.
    // Since the latter sometimes occurs within a transaction, we dispatch to avoid any chance
    // of deadlock.
    dispatch_async(dispatch_get_main_queue(), ^{
        [self updateLastVisibleSortIdWithSneakyTransaction];
    });

    [self.autoLoadMoreTimer invalidate];
    self.autoLoadMoreTimer = [NSTimer weakScheduledTimerWithTimeInterval:0.1f
                                                                  target:self
                                                                selector:@selector(autoLoadMoreTimerDidFire)
                                                                userInfo:nil
                                                                 repeats:NO];
}

- (void)autoLoadMoreTimerDidFire
{
    [self autoLoadMoreIfNecessary];
}

- (void)scrollViewWillBeginDragging:(UIScrollView *)scrollView
{
    self.userHasScrolled = YES;
    self.isUserScrolling = YES;
}

- (void)scrollViewDidEndDragging:(UIScrollView *)scrollView willDecelerate:(BOOL)decelerate
{
    self.isUserScrolling = NO;
}

#pragma mark - OWSConversationSettingsViewDelegate

- (void)resendGroupUpdateForErrorMessage:(TSErrorMessage *)message
{
    OWSAssertIsOnMainThread();
    OWSAssertDebug([_thread isKindOfClass:[TSGroupThread class]]);
    OWSAssertDebug(message);

    TSGroupThread *groupThread = (TSGroupThread *)self.thread;
    TSGroupModel *groupModel = groupThread.groupModel;
    [self updateGroupModelTo:groupModel
           successCompletion:^{
               OWSLogInfo(@"Group updated, removing group creation error.");

               [self.databaseStorage writeWithBlock:^(SDSAnyWriteTransaction *transaction) {
                   [message anyRemoveWithTransaction:transaction];
               }];
           }];
}

- (void)conversationColorWasUpdated
{
    [self.conversationStyle updateProperties];
    [self.headerView updateAvatar];
    [self resetContentAndLayoutWithSneakyTransaction];
}

- (void)groupWasUpdated:(TSGroupModel *)groupModel
{
    OWSAssertDebug(groupModel);

    NSMutableSet *groupMembers = [NSMutableSet setWithArray:groupModel.groupMembers];
    [groupMembers addObject:self.tsAccountManager.localAddress];
    groupModel.groupMembers = [NSMutableArray arrayWithArray:[groupMembers allObjects]];
    [self updateGroupModelTo:groupModel successCompletion:nil];
}

- (void)popAllConversationSettingsViewsWithCompletion:(void (^_Nullable)(void))completionBlock
{
    if (self.presentedViewController) {
        [self.presentedViewController dismissViewControllerAnimated:YES
                                                         completion:^{
                                                             [self.navigationController
                                                                 popToViewController:self
                                                                            animated:YES
                                                                          completion:completionBlock];
                                                         }];
    } else {
        [self.navigationController popToViewController:self animated:YES completion:completionBlock];
    }
}

#pragma mark - Conversation Search

- (void)conversationSettingsDidRequestConversationSearch:(OWSConversationSettingsViewController *)conversationSettingsViewController
{
    [self showSearchUI];
    [self popAllConversationSettingsViewsWithCompletion:^{
        // This delay is unfortunate, but without it, self.searchController.uiSearchController.searchBar
        // isn't yet ready to become first responder. Presumably we're still mid transition.
        // A hardcorded constant like this isn't great because it's either too slow, making our users
        // wait, or too fast, and fails to wait long enough to be ready to become first responder.
        // Luckily in this case the stakes aren't catastrophic. In the case that we're too aggressive
        // the user will just have to manually tap into the search field before typing.

        // Leaving this assert in as proof that we're not ready to become first responder yet.
        // If this assert fails, *great* maybe we can get rid of this delay.
        OWSAssertDebug(![self.searchController.uiSearchController.searchBar canBecomeFirstResponder]);

        dispatch_after(dispatch_time(DISPATCH_TIME_NOW, (int64_t)(0.5 * NSEC_PER_SEC)), dispatch_get_main_queue(), ^{
            [self.searchController.uiSearchController.searchBar becomeFirstResponder];
        });
    }];
}

- (void)showSearchUI
{
    self.isShowingSearchUI = YES;

    UIView *searchBar = self.searchController.uiSearchController.searchBar;

    // Note: setting a searchBar as the titleView causes UIKit to render the navBar
    // *slightly* taller (44pt -> 56pt)
    self.navigationItem.titleView = searchBar;
    [self updateBarButtonItems];
    [self reloadBottomBar];

    // Hack so that the ResultsBar stays on the screen when dismissing the search field
    // keyboard.
    //
    // Details:
    //
    // When the search UI is activated, both the SearchField and the ConversationVC
    // have the resultsBar as their inputAccessoryView.
    //
    // So when the SearchField is first responder, the ResultsBar is shown on top of the keyboard.
    // When the ConversationVC is first responder, the ResultsBar is shown at the bottom of the
    // screen.
    //
    // When the user swipes to dismiss the keyboard, trying to see more of the content while
    // searching, we want the ResultsBar to stay at the bottom of the screen - that is, we
    // want the ConversationVC to becomeFirstResponder.
    //
    // If the SearchField were a subview of ConversationVC.view, this would all be automatic,
    // as first responder status is percolated up the responder chain via `nextResponder`, which
    // basically travereses each superView, until you're at a rootView, at which point the next
    // responder is the ViewController which controls that View.
    //
    // However, because SearchField lives in the Navbar, it's "controlled" by the
    // NavigationController, not the ConversationVC.
    //
    // So here we stub the next responder on the navBar so that when the searchBar resigns
    // first responder, the ConversationVC will be in it's responder chain - keeeping the
    // ResultsBar on the bottom of the screen after dismissing the keyboard.
    if (![self.navigationController.navigationBar isKindOfClass:[OWSNavigationBar class]]) {
        OWSFailDebug(@"unexpected navigationController: %@", self.navigationController);
        return;
    }
    OWSNavigationBar *navBar = (OWSNavigationBar *)self.navigationController.navigationBar;
    navBar.stubbedNextResponder = self;
}

- (void)hideSearchUI
{
    self.isShowingSearchUI = NO;

    self.navigationItem.titleView = self.headerView;
    [self updateBarButtonItems];

    if (![self.navigationController.navigationBar isKindOfClass:[OWSNavigationBar class]]) {
        OWSFailDebug(@"unexpected navigationController: %@", self.navigationController);
        return;
    }
    OWSNavigationBar *navBar = (OWSNavigationBar *)self.navigationController.navigationBar;
    OWSAssertDebug(navBar.stubbedNextResponder == self);
    navBar.stubbedNextResponder = nil;

    [self reloadBottomBar];
}

#pragma mark ConversationSearchControllerDelegate

- (void)didDismissSearchController:(UISearchController *)searchController
{
    OWSLogVerbose(@"");
    OWSAssertIsOnMainThread();
    [self hideSearchUI];
}

- (void)conversationSearchController:(ConversationSearchController *)conversationSearchController
              didUpdateSearchResults:(nullable ConversationScreenSearchResultSet *)conversationScreenSearchResultSet
{
    OWSAssertIsOnMainThread();

    OWSLogInfo(@"conversationScreenSearchResultSet: %@", conversationScreenSearchResultSet.debugDescription);
    self.lastSearchedText = conversationScreenSearchResultSet.searchText;
    [UIView performWithoutAnimation:^{
        [self.collectionView reloadItemsAtIndexPaths:self.collectionView.indexPathsForVisibleItems];
    }];
    if (conversationScreenSearchResultSet) {
        [BenchManager completeEventWithEventId:self.lastSearchedText];
    }
}

- (void)conversationSearchController:(ConversationSearchController *)conversationSearchController
                  didSelectMessageId:(NSString *)messageId
{
    OWSLogDebug(@"messageId: %@", messageId);
    [self scrollToInteractionId:messageId];
    [BenchManager completeEventWithEventId:[NSString stringWithFormat:@"Conversation Search Nav: %@", messageId]];
}

- (void)scrollToInteractionId:(NSString *)interactionId
{
    __block NSIndexPath *_Nullable indexPath;
    [self.databaseStorage uiReadWithBlock:^(SDSAnyReadTransaction *transaction) {
        indexPath =
            [self.conversationViewModel ensureLoadWindowContainsInteractionId:interactionId transaction:transaction];
    }];

    if (!indexPath) {
        OWSFailDebug(@"unable to find indexPath");
        return;
    }

    [self.collectionView scrollToItemAtIndexPath:indexPath
                                atScrollPosition:UICollectionViewScrollPositionCenteredVertically
                                        animated:YES];
}

#pragma mark - ConversationViewLayoutDelegate

- (NSArray<id<ConversationViewLayoutItem>> *)layoutItems
{
    return self.viewItems;
}

- (CGFloat)layoutHeaderHeight
{
    return (self.showLoadMoreHeader ? kLoadMoreHeaderHeight : 0.f);
}

#pragma mark - ConversationInputToolbarDelegate

- (void)sendButtonPressed
{
    [BenchManager startEventWithTitle:@"Send Message" eventId:@"message-send"];
    [BenchManager startEventWithTitle:@"Send Message milestone: clearTextMessageAnimated completed"
                              eventId:@"fromSendUntil_clearTextMessageAnimated"];
    [BenchManager startEventWithTitle:@"Send Message milestone: toggleDefaultKeyboard completed"
                              eventId:@"fromSendUntil_toggleDefaultKeyboard"];

    [self.inputToolbar acceptAutocorrectSuggestion];
    [self tryToSendTextMessage:self.inputToolbar.messageText updateKeyboardState:YES];
}

- (void)tryToSendTextMessage:(NSString *)text updateKeyboardState:(BOOL)updateKeyboardState
{
    OWSAssertIsOnMainThread();

    __weak ConversationViewController *weakSelf = self;
    if ([self isBlockedConversation]) {
        [self showUnblockConversationUI:^(BOOL isBlocked) {
            if (!isBlocked) {
                [weakSelf tryToSendTextMessage:text updateKeyboardState:NO];
            }
        }];
        return;
    }

    BOOL didShowSNAlert =
        [self showSafetyNumberConfirmationIfNecessaryWithConfirmationText:[SafetyNumberStrings confirmSendButton]
                                                               completion:^(BOOL didConfirmIdentity) {
                                                                   if (didConfirmIdentity) {
                                                                       [weakSelf tryToSendTextMessage:text
                                                                                  updateKeyboardState:NO];
                                                                   }
                                                               }];
    if (didShowSNAlert) {
        return;
    }

    text = [text ows_stripped];

    if (text.length < 1) {
        return;
    }

    // Limit outgoing text messages to 16kb.
    //
    // We convert large text messages to attachments
    // which are presented as normal text messages.
    BOOL didAddToProfileWhitelist =
        [ThreadUtil addThreadToProfileWhitelistIfEmptyThreadWithSneakyTransaction:self.thread];
    __block TSOutgoingMessage *message;

    [self.databaseStorage uiReadWithBlock:^(SDSAnyReadTransaction *transaction) {
        message = [ThreadUtil enqueueMessageWithText:text
                                            inThread:self.thread
                                    quotedReplyModel:self.inputToolbar.quotedReply
                                    linkPreviewDraft:self.inputToolbar.linkPreviewDraft
                                         transaction:transaction];
    }];
    [self.conversationViewModel appendUnsavedOutgoingTextMessage:message];

    [self messageWasSent:message];

    // Clearing the text message is a key part of the send animation.
    // It takes 10-15ms, but we do it inline rather than dispatch async
    // since the send can't feel "complete" without it.
    [BenchManager benchWithTitle:@"clearTextMessageAnimated"
                           block:^{
                               [self.inputToolbar clearTextMessageAnimated:YES];
                           }];
    [BenchManager completeEventWithEventId:@"fromSendUntil_clearTextMessageAnimated"];

    dispatch_async(dispatch_get_main_queue(), ^{
        // After sending we want to return from the numeric keyboard to the
        // alphabetical one. Because this is so slow (40-50ms), we prefer it
        // happens async, after any more essential send UI work is done.
        [BenchManager benchWithTitle:@"toggleDefaultKeyboard"
                               block:^{
                                   [self.inputToolbar toggleDefaultKeyboard];
                               }];
        [BenchManager completeEventWithEventId:@"fromSendUntil_toggleDefaultKeyboard"];
    });

    [self.databaseStorage asyncWriteWithBlock:^(SDSAnyWriteTransaction *transaction) {
        [self.thread updateWithDraft:@"" transaction:transaction];
    }];

    if (didAddToProfileWhitelist) {
        [self.conversationViewModel ensureDynamicInteractionsAndUpdateIfNecessaryWithSneakyTransaction:YES];
    }
}

- (void)sendSticker:(StickerInfo *)stickerInfo
{
    OWSAssertIsOnMainThread();
    OWSAssertDebug(stickerInfo);

    OWSLogVerbose(@"Sending sticker.");

    TSOutgoingMessage *message = [ThreadUtil enqueueMessageWithInstalledSticker:stickerInfo inThread:self.thread];
    [self messageWasSent:message];
}

- (void)presentManageStickersView
{
    OWSAssertIsOnMainThread();

    ManageStickersViewController *manageStickersView = [ManageStickersViewController new];
    OWSNavigationController *navigationController =
        [[OWSNavigationController alloc] initWithRootViewController:manageStickersView];
    [self presentFormSheetViewController:navigationController animated:YES completion:nil];
}

- (void)updateToolbarHeight
{
    [self updateInputAccessoryPlaceholderHeight];

    // Normally, the keyboard frame change triggered by updating
    // the bottom bar height will cause the content insets to reload.
    // However, if the toolbar updates while it's not the first
    // responder (e.g. dismissing a quoted reply) we need to preserve
    // our constraints here.
    if (!self.inputToolbar.isInputViewFirstResponder) {
        [self updateContentInsetsAnimated:NO];
    }
}

- (void)voiceMemoGestureDidStart
{
    OWSAssertIsOnMainThread();

    OWSLogInfo(@"voiceMemoGestureDidStart");

    const CGFloat kIgnoreMessageSendDoubleTapDurationSeconds = 2.f;
    if (self.lastMessageSentDate &&
        [[NSDate new] timeIntervalSinceDate:self.lastMessageSentDate] < kIgnoreMessageSendDoubleTapDurationSeconds) {
        // If users double-taps the message send button, the second tap can look like a
        // very short voice message gesture.  We want to ignore such gestures.
        [self.inputToolbar cancelVoiceMemoIfNecessary];
        [self.inputToolbar hideVoiceMemoUI:NO];
        [self cancelRecordingVoiceMemo];
        return;
    }

    [self.inputToolbar showVoiceMemoUI];
    AudioServicesPlaySystemSound(kSystemSoundID_Vibrate);
    [self requestRecordingVoiceMemo];
}

- (void)voiceMemoGestureDidComplete
{
    OWSAssertIsOnMainThread();

    OWSLogInfo(@"");

    [self.inputToolbar hideVoiceMemoUI:YES];
    [self endRecordingVoiceMemo];
    AudioServicesPlaySystemSound(kSystemSoundID_Vibrate);
}

- (void)voiceMemoGestureDidLock
{
    OWSAssertIsOnMainThread();
    OWSLogInfo(@"");

    [self.inputToolbar lockVoiceMemoUI];
}

- (void)voiceMemoGestureDidCancel
{
    OWSAssertIsOnMainThread();

    OWSLogInfo(@"voiceMemoGestureDidCancel");

    [self.inputToolbar hideVoiceMemoUI:NO];
    [self cancelRecordingVoiceMemo];
    AudioServicesPlaySystemSound(kSystemSoundID_Vibrate);
}

- (void)voiceMemoGestureDidUpdateCancelWithRatioComplete:(CGFloat)cancelAlpha
{
    OWSAssertIsOnMainThread();

    [self.inputToolbar setVoiceMemoUICancelAlpha:cancelAlpha];
}

- (void)cancelVoiceMemo
{
    OWSAssertIsOnMainThread();

    [self.inputToolbar cancelVoiceMemoIfNecessary];
    [self.inputToolbar hideVoiceMemoUI:NO];
    [self cancelRecordingVoiceMemo];
}

#pragma mark - Database Observation

- (void)setIsUserScrolling:(BOOL)isUserScrolling
{
    _isUserScrolling = isUserScrolling;

    [self autoLoadMoreIfNecessary];
}

- (void)setIsViewVisible:(BOOL)isViewVisible
{
    _isViewVisible = isViewVisible;

    [self updateCellsVisible];
}

- (void)updateCellsVisible
{
    BOOL isAppInBackground = CurrentAppContext().isInBackground;
    BOOL isCellVisible = self.isViewVisible && !isAppInBackground;
    for (ConversationViewCell *cell in self.collectionView.visibleCells) {
        cell.isCellVisible = isCellVisible;
    }
}

- (nullable NSIndexPath *)firstIndexPathAtViewHorizonTimestamp
{
    if (!self.viewHorizonTimestamp) {
        return nil;
    }
    if (self.viewItems.count < 1) {
        return nil;
    }
    uint64_t viewHorizonTimestamp = self.viewHorizonTimestamp.unsignedLongLongValue;
    // Binary search for the first view item whose timestamp >= the "view horizon" timestamp.
    // We want to move "left" rightward, discarding interactions before this cutoff.
    // We want to move "right" leftward, discarding all-but-the-first interaction after this cutoff.
    // In the end, if we converge on an item _after_ this cutoff, it's the one we want.
    // If we converge on an item _before_ this cutoff, there was no interaction that fit our criteria.
    NSUInteger left = 0, right = self.viewItems.count - 1;
    while (left != right) {
        OWSAssertDebug(left < right);
        NSUInteger mid = (left + right) / 2;
        OWSAssertDebug(left <= mid);
        OWSAssertDebug(mid < right);
        id<ConversationViewItem> viewItem = self.viewItems[mid];
        if (viewItem.interaction.timestamp >= viewHorizonTimestamp) {
            right = mid;
        } else {
            // This is an optimization; it also ensures that we converge.
            left = mid + 1;
        }
    }
    OWSAssertDebug(left == right);
    id<ConversationViewItem> viewItem = self.viewItems[left];
    if (viewItem.interaction.timestamp >= viewHorizonTimestamp) {
        OWSLogInfo(@"firstIndexPathAtViewHorizonTimestamp: %zd / %zd", left, self.viewItems.count);
        return [NSIndexPath indexPathForRow:(NSInteger) left inSection:0];
    } else {
        OWSLogInfo(@"firstIndexPathAtViewHorizonTimestamp: none / %zd", self.viewItems.count);
        return nil;
    }
}

#pragma mark - ConversationCollectionViewDelegate

- (void)collectionViewWillChangeSizeFrom:(CGSize)oldSize to:(CGSize)newSize
{
    OWSAssertIsOnMainThread();
}

- (void)collectionViewDidChangeSizeFrom:(CGSize)oldSize to:(CGSize)newSize
{
    OWSAssertIsOnMainThread();

    if (oldSize.width != newSize.width) {
        [self resetForSizeOrOrientationChange];
    }

    [self updateLastVisibleSortIdWithSneakyTransaction];
}

#pragma mark - View Items

- (nullable id<ConversationViewItem>)viewItemForIndex:(NSInteger)index
{
    if (index < 0 || index >= (NSInteger)self.viewItems.count) {
        OWSFailDebug(@"Invalid view item index: %lu", (unsigned long)index);
        return nil;
    }
    return self.viewItems[(NSUInteger)index];
}

#pragma mark - UICollectionViewDataSource

- (NSInteger)collectionView:(UICollectionView *)collectionView numberOfItemsInSection:(NSInteger)section
{
    return (NSInteger)self.viewItems.count;
}

- (UICollectionViewCell *)collectionView:(UICollectionView *)collectionView
                  cellForItemAtIndexPath:(NSIndexPath *)indexPath
{
    id<ConversationViewItem> _Nullable viewItem = [self viewItemForIndex:indexPath.row];
    ConversationViewCell *cell = [viewItem dequeueCellForCollectionView:self.collectionView indexPath:indexPath];
    if (!cell) {
        OWSFailDebug(@"Could not dequeue cell.");
        return cell;
    }
    cell.viewItem = viewItem;
    cell.delegate = self;
    if ([cell isKindOfClass:[OWSMessageCell class]]) {
        OWSMessageCell *messageCell = (OWSMessageCell *)cell;
        messageCell.messageBubbleView.delegate = self;
        messageCell.messageStickerView.delegate = self;
        messageCell.messageViewOnceView.delegate = self;

        // There are cases where we don't have a navigation controller, such as if we got here through 3d touch.
        // Make sure we only register the gesture interaction if it actually exists. This helps the swipe back
        // gesture work reliably without conflict with audio scrubbing or swipe-to-repy.
        if (self.navigationController) {
            [messageCell.panGestureRecognizer
                requireGestureRecognizerToFail:self.navigationController.interactivePopGestureRecognizer];
        }
    }
    cell.conversationStyle = self.conversationStyle;

    [cell loadForDisplay];

    // This must happen after load for display, since the tap
    // gesture doesn't get added to a view until this point.
    if ([cell isKindOfClass:[OWSMessageCell class]]) {
        OWSMessageCell *messageCell = (OWSMessageCell *)cell;
        [self.tapGestureRecognizer requireGestureRecognizerToFail:messageCell.tapGestureRecognizer];
    }

#ifdef DEBUG
    // TODO: Confirm with nancy if this will work.
    NSString *cellName = [NSString stringWithFormat:@"interaction.%@", NSUUID.UUID.UUIDString];
    if (viewItem.hasBodyText && viewItem.displayableBodyText.displayText.length > 0) {
        NSString *textForId =
            [viewItem.displayableBodyText.displayText stringByReplacingOccurrencesOfString:@" " withString:@"_"];
        cellName = [NSString stringWithFormat:@"message.text.%@", textForId];
    } else if (viewItem.stickerInfo) {
        cellName = [NSString stringWithFormat:@"message.sticker.%@", [viewItem.stickerInfo asKey]];
    }
    cell.accessibilityIdentifier = ACCESSIBILITY_IDENTIFIER_WITH_NAME(self, cellName);
#endif

    return cell;
}

#pragma mark - UICollectionViewDelegate

- (void)collectionView:(UICollectionView *)collectionView
       willDisplayCell:(UICollectionViewCell *)cell
    forItemAtIndexPath:(NSIndexPath *)indexPath
{
    OWSAssertDebug([cell isKindOfClass:[ConversationViewCell class]]);

    ConversationViewCell *conversationViewCell = (ConversationViewCell *)cell;
    conversationViewCell.isCellVisible = YES;
}

- (void)collectionView:(UICollectionView *)collectionView
    didEndDisplayingCell:(nonnull UICollectionViewCell *)cell
      forItemAtIndexPath:(nonnull NSIndexPath *)indexPath
{
    OWSAssertDebug([cell isKindOfClass:[ConversationViewCell class]]);

    ConversationViewCell *conversationViewCell = (ConversationViewCell *)cell;
    conversationViewCell.isCellVisible = NO;
}

// We use this hook to ensure scroll state continuity.  As the collection
// view's content size changes, we want to keep the same cells in view.
- (CGPoint)collectionView:(UICollectionView *)collectionView
    targetContentOffsetForProposedContentOffset:(CGPoint)proposedContentOffset
{
    if (self.menuActionsViewController != nil) {
        NSValue *_Nullable contentOffset = [self contentOffsetForMenuActionInteraction];
        if (contentOffset != nil) {
            return contentOffset.CGPointValue;
        }
    }

    if (self.scrollContinuity == kScrollContinuityBottom && self.lastKnownDistanceFromBottom) {
        NSValue *_Nullable contentOffset =
            [self contentOffsetForLastKnownDistanceFromBottom:self.lastKnownDistanceFromBottom.floatValue];
        if (contentOffset) {
            proposedContentOffset = contentOffset.CGPointValue;
        }
    }

    return proposedContentOffset;
}

// We use this hook to ensure scroll state continuity.  As the collection
// view's content size changes, we want to keep the same cells in view.
- (nullable NSValue *)contentOffsetForLastKnownDistanceFromBottom:(CGFloat)lastKnownDistanceFromBottom
{
    // Adjust the content offset to reflect the "last known" distance
    // from the bottom of the content.
    CGFloat contentOffsetYBottom = self.maxContentOffsetY;
    CGFloat contentOffsetY = contentOffsetYBottom - MAX(0, lastKnownDistanceFromBottom);
    CGFloat minContentOffsetY;
    if (@available(iOS 11, *)) {
        minContentOffsetY = -self.collectionView.safeAreaInsets.top;
    } else {
        minContentOffsetY = 0.f;
    }
    contentOffsetY = MAX(minContentOffsetY, contentOffsetY);
    return [NSValue valueWithCGPoint:CGPointMake(0, contentOffsetY)];
}

#pragma mark - Scroll State

- (BOOL)isScrolledToBottom
{
    CGFloat distanceFromBottom = self.safeDistanceFromBottom;
    const CGFloat kIsAtBottomTolerancePts = 5;
    BOOL isScrolledToBottom = distanceFromBottom <= kIsAtBottomTolerancePts;
    return isScrolledToBottom;
}

- (CGFloat)safeDistanceFromBottom
{
    // This is a bit subtle.
    //
    // The _wrong_ way to determine if we're scrolled to the bottom is to
    // measure whether the collection view's content is "near" the bottom edge
    // of the collection view.  This is wrong because the collection view
    // might not have enough content to fill the collection view's bounds
    // _under certain conditions_ (e.g. with the keyboard dismissed).
    //
    // What we're really interested in is something a bit more subtle:
    // "Is the scroll view scrolled down as far as it can, "at rest".
    //
    // To determine that, we find the appropriate "content offset y" if
    // the scroll view were scrolled down as far as possible.  IFF the
    // actual "content offset y" is "near" that value, we return YES.
    CGFloat maxContentOffsetY = self.maxContentOffsetY;
    CGFloat distanceFromBottom = maxContentOffsetY - self.collectionView.contentOffset.y;
    return distanceFromBottom;
}

- (CGFloat)maxContentOffsetY
{
    CGFloat contentHeight = self.safeContentHeight;

    UIEdgeInsets adjustedContentInset;
    if (@available(iOS 11, *)) {
        adjustedContentInset = self.collectionView.adjustedContentInset;
    } else {
        adjustedContentInset = self.collectionView.contentInset;
    }
    // Note the usage of MAX() to handle the case where there isn't enough
    // content to fill the collection view at its current size.
    CGFloat maxContentOffsetY = contentHeight + adjustedContentInset.bottom - self.collectionView.bounds.size.height;
    return maxContentOffsetY;
}

#pragma mark - ContactsPickerDelegate

- (void)contactsPickerDidCancel:(ContactsPicker *)contactsPicker
{
    OWSLogDebug(@"");
    [self dismissViewControllerAnimated:YES completion:nil];
}

- (void)contactsPicker:(ContactsPicker *)contactsPicker contactFetchDidFail:(NSError *)error
{
    OWSLogDebug(@"with error %@", error);
    [self dismissViewControllerAnimated:YES completion:nil];
}

- (void)contactsPicker:(ContactsPicker *)contactsPicker didSelectContact:(Contact *)contact
{
    OWSAssertDebug(contact);

    CNContact *_Nullable cnContact = [self.contactsManager cnContactWithId:contact.cnContactId];
    if (!cnContact) {
        OWSFailDebug(@"Could not load system contact.");
        return;
    }

    OWSLogDebug(@"with contact: %@", contact);

    OWSContact *_Nullable contactShareRecord = [OWSContacts contactForSystemContact:cnContact];
    if (!contactShareRecord) {
        OWSFailDebug(@"Could not convert system contact.");
        return;
    }

    BOOL isProfileAvatar = NO;
    __block NSData *_Nullable avatarImageData = [self.contactsManager avatarDataForCNContactId:cnContact.identifier];
    for (SignalServiceAddress *address in contact.registeredAddresses) {
        if (avatarImageData) {
            break;
        }
        avatarImageData = [self.contactsManager profileImageDataForAddressWithSneakyTransaction:address];
        if (avatarImageData) {
            isProfileAvatar = YES;
        }
    }
    contactShareRecord.isProfileAvatar = isProfileAvatar;

    ContactShareViewModel *contactShare =
        [[ContactShareViewModel alloc] initWithContactShareRecord:contactShareRecord avatarImageData:avatarImageData];

    ContactShareApprovalViewController *approveContactShare =
        [[ContactShareApprovalViewController alloc] initWithContactShare:contactShare];
    approveContactShare.delegate = self;
    OWSAssertDebug(contactsPicker.navigationController);
    [contactsPicker.navigationController pushViewController:approveContactShare animated:YES];
}

- (void)contactsPicker:(ContactsPicker *)contactsPicker didSelectMultipleContacts:(NSArray<Contact *> *)contacts
{
    OWSFailDebug(@"with contacts: %@", contacts);
    [self dismissViewControllerAnimated:YES completion:nil];
}

- (BOOL)contactsPicker:(ContactsPicker *)contactsPicker shouldSelectContact:(Contact *)contact
{
    // Any reason to preclude contacts?
    return YES;
}

#pragma mark - ContactShareApprovalViewControllerDelegate

- (void)approveContactShare:(ContactShareApprovalViewController *)approveContactShare
     didApproveContactShare:(ContactShareViewModel *)contactShare
{
    OWSLogInfo(@"");

    [self dismissViewControllerAnimated:YES
                             completion:^{
                                 [self sendContactShare:contactShare];
                             }];
}

- (void)approveContactShare:(ContactShareApprovalViewController *)approveContactShare
      didCancelContactShare:(ContactShareViewModel *)contactShare
{
    OWSLogInfo(@"");

    [self dismissViewControllerAnimated:YES completion:nil];
}

- (nullable NSString *)contactApprovalCustomTitle:(ContactShareApprovalViewController *)contactApproval
{
    return nil;
}

- (nullable NSString *)contactApprovalRecipientsDescription:(ContactShareApprovalViewController *)contactApproval
{
    OWSLogInfo(@"");

    __block NSString *result;
    [self.databaseStorage uiReadWithBlock:^(SDSAnyReadTransaction *transaction) {
        result = [self.contactsManager displayNameForThread:self.thread transaction:transaction];
    }];
    return result;
}

- (ApprovalMode)contactApprovalMode:(ContactShareApprovalViewController *)contactApproval
{
    OWSLogInfo(@"");

    return ApprovalModeSend;
}

#pragma mark - ContactShareViewHelperDelegate

- (void)didCreateOrEditContact
{
    OWSLogInfo(@"");
    [self dismissViewControllerAnimated:YES completion:nil];
}

#pragma mark - Toast

- (void)presentMissingQuotedReplyToast
{
    OWSLogInfo(@"");

    NSString *toastText = NSLocalizedString(@"QUOTED_REPLY_ORIGINAL_MESSAGE_DELETED",
        @"Toast alert text shown when tapping on a quoted message which we cannot scroll to because the local copy of "
        @"the message was since deleted.");

    ToastController *toastController = [[ToastController alloc] initWithText:toastText];

    CGFloat bottomInset = kToastInset + self.collectionView.contentInset.bottom + self.view.layoutMargins.bottom;

    [toastController presentToastViewFromBottomOfView:self.view inset:bottomInset];
}

- (void)presentRemotelySourcedQuotedReplyToast
{
    OWSLogInfo(@"");

    NSString *toastText = NSLocalizedString(@"QUOTED_REPLY_ORIGINAL_MESSAGE_REMOTELY_SOURCED",
        @"Toast alert text shown when tapping on a quoted message which we cannot scroll to because the local copy of "
        @"the message didn't exist when the quote was received.");

    ToastController *toastController = [[ToastController alloc] initWithText:toastText];

    CGFloat bottomInset = kToastInset + self.collectionView.contentInset.bottom + self.view.layoutMargins.bottom;

    [toastController presentToastViewFromBottomOfView:self.view inset:bottomInset];
}

#pragma mark - ConversationViewModelDelegate

- (void)conversationViewModelWillUpdate
{
    OWSAssertIsOnMainThread();
    OWSAssertDebug(self.conversationViewModel);

    // HACK to work around radar #28167779
    // "UICollectionView performBatchUpdates can trigger a crash if the collection view is flagged for layout"
    // more: https://github.com/PSPDFKit-labs/radar.apple.com/tree/master/28167779%20-%20CollectionViewBatchingIssue
    // This was our #2 crash, and much exacerbated by the refactoring somewhere between 2.6.2.0-2.6.3.8
    //
    // NOTE: It's critical we do this before beginLongLivedReadTransaction.
    //       We want to relayout our contents using the old message mappings and
    //       view items before they are updated.
    [self.collectionView layoutIfNeeded];
    // ENDHACK to work around radar #28167779
}

- (void)conversationViewModelDidUpdateWithSneakyTransaction:(ConversationUpdate *)conversationUpdate
{
    [self.databaseStorage uiReadWithBlock:^(SDSAnyReadTransaction *transaction) {
        [self conversationViewModelDidUpdate:conversationUpdate transaction:transaction];
    }];
}

- (void)conversationViewModelDidUpdate:(ConversationUpdate *)conversationUpdate
                           transaction:(SDSAnyReadTransaction *)transaction
{
    OWSAssertIsOnMainThread();
    OWSAssertDebug(conversationUpdate);
    OWSAssertDebug(self.conversationViewModel);

    if (!self.viewLoaded) {
        // It's safe to ignore updates before the view loads;
        // viewWillAppear will call resetContentAndLayout.
        return;
    }

    [self updateBackButtonUnreadCount];
    [self updateNavigationBarSubtitleLabel];
    [self dismissMenuActionsIfNecessary];

    if (self.isGroupConversation) {
        [self.thread anyReloadWithTransaction:transaction];
        [self updateNavigationTitle];
    }
    [self updateDisappearingMessagesConfigurationWithTransaction:transaction];

    if (conversationUpdate.conversationUpdateType == ConversationUpdateType_Minor) {
        return;
    } else if (conversationUpdate.conversationUpdateType == ConversationUpdateType_Reload) {
        [self resetContentAndLayoutWithTransaction:transaction];
        [self updateLastVisibleSortIdWithTransaction:transaction];
        return;
    }

    OWSAssertDebug(conversationUpdate.conversationUpdateType == ConversationUpdateType_Diff);
    OWSAssertDebug(conversationUpdate.updateItems);

    // We want to auto-scroll to the bottom of the conversation
    // if the user is inserting new interactions.
    __block BOOL scrollToBottom = NO;

    self.scrollContinuity = ([self isScrolledToBottom] ? kScrollContinuityBottom : kScrollContinuityTop);

    void (^batchUpdates)(void) = ^{
        OWSAssertIsOnMainThread();

        const NSUInteger section = 0;
        BOOL hasInserted = NO, hasUpdated = NO;
        for (ConversationUpdateItem *updateItem in conversationUpdate.updateItems) {
            switch (updateItem.updateItemType) {
                case ConversationUpdateItemType_Delete: {
                    // Always perform deletes before inserts and updates.
                    OWSAssertDebug(!hasInserted && !hasUpdated);
                    [self.collectionView deleteItemsAtIndexPaths:@[
                        [NSIndexPath indexPathForRow:(NSInteger)updateItem.oldIndex inSection:section]
                    ]];
                    break;
                }
                case ConversationUpdateItemType_Insert: {
                    // Always perform inserts before updates.
                    OWSAssertDebug(!hasUpdated);
                    [self.collectionView insertItemsAtIndexPaths:@[
                        [NSIndexPath indexPathForRow:(NSInteger)updateItem.newIndex inSection:section]
                    ]];
                    hasInserted = YES;

                    id<ConversationViewItem> viewItem = updateItem.viewItem;
                    OWSAssertDebug(viewItem);
                    if ([viewItem.interaction isKindOfClass:[TSOutgoingMessage class]]) {
                        TSOutgoingMessage *outgoingMessage = (TSOutgoingMessage *)viewItem.interaction;
                        if (!outgoingMessage.isFromLinkedDevice) {
                            scrollToBottom = YES;
                        }
                    }

                    break;
                }
                case ConversationUpdateItemType_Update: {
                    [self.collectionView reloadItemsAtIndexPaths:@[
                        [NSIndexPath indexPathForRow:(NSInteger)updateItem.oldIndex inSection:section]
                    ]];
                    hasUpdated = YES;
                    break;
                }
            }
        }
    };

    BOOL shouldAnimateUpdates = conversationUpdate.shouldAnimateUpdates;
    void (^batchUpdatesCompletion)(BOOL) = ^(BOOL finished) {
        OWSAssertIsOnMainThread();

        if (!finished) {
            OWSLogInfo(@"performBatchUpdates did not finish");
        }

        // We can't use the transaction parameter; this completion
        // will be run async.
        [self updateLastVisibleSortIdWithSneakyTransaction];

        if (scrollToBottom) {
            [self scrollToBottomAnimated:NO];
        }

        // Try to update the lastKnownDistanceFromBottom; the content size may have changed.
        [self updateLastKnownDistanceFromBottom];
    };

    @try {
        if (shouldAnimateUpdates) {
            [self.collectionView performBatchUpdates:batchUpdates completion:batchUpdatesCompletion];

        } else {
            // HACK: We use `UIView.animateWithDuration:0` rather than `UIView.performWithAnimation` to work around a
            // UIKit Crash like:
            //
            //     *** Assertion failure in -[ConversationViewLayout prepareForCollectionViewUpdates:],
            //     /BuildRoot/Library/Caches/com.apple.xbs/Sources/UIKit_Sim/UIKit-3600.7.47/UICollectionViewLayout.m:760
            //     *** Terminating app due to uncaught exception 'NSInternalInconsistencyException', reason: 'While
            //     preparing update a visible view at <NSIndexPath: 0xc000000011c00016> {length = 2, path = 0 - 142}
            //     wasn't found in the current data model and was not in an update animation. This is an internal
            //     error.'
            //
            // I'm unclear if this is a bug in UIKit, or if we're doing something crazy in
            // ConversationViewLayout#prepareLayout. To reproduce, rapidily insert and delete items into the
            // conversation. See `DebugUIMessages#thrashCellsInThread:`
            [UIView
                animateWithDuration:0.0
                         animations:^{
                             [self.collectionView performBatchUpdates:batchUpdates completion:batchUpdatesCompletion];
                             [BenchManager completeEventWithEventId:@"message-send"];
                         }];
        }
    } @catch (NSException *exception) {
        OWSFailDebug(@"exception: %@ of type: %@ with reason: %@, user info: %@.",
            exception.description,
            exception.name,
            exception.reason,
            exception.userInfo);

        for (ConversationUpdateItem *updateItem in conversationUpdate.updateItems) {
            switch (updateItem.updateItemType) {
                case ConversationUpdateItemType_Delete:
                    OWSLogWarn(@"ConversationUpdateItemType_Delete class: %@, itemId: %@, oldIndex: %lu, "
                               @"newIndex: %lu",
                        [updateItem.viewItem class],
                        updateItem.viewItem.itemId,
                        (unsigned long)updateItem.oldIndex,
                        (unsigned long)updateItem.newIndex);
                    break;
                case ConversationUpdateItemType_Insert:
                    OWSLogWarn(@"ConversationUpdateItemType_Insert class: %@, itemId: %@, oldIndex: %lu, "
                               @"newIndex: %lu",
                        [updateItem.viewItem class],
                        updateItem.viewItem.itemId,
                        (unsigned long)updateItem.oldIndex,
                        (unsigned long)updateItem.newIndex);
                    break;
                case ConversationUpdateItemType_Update:
                    OWSLogWarn(@"ConversationUpdateItemType_Update class: %@, itemId: %@, oldIndex: %lu, "
                               @"newIndex: %lu",
                        [updateItem.viewItem class],
                        updateItem.viewItem.itemId,
                        (unsigned long)updateItem.oldIndex,
                        (unsigned long)updateItem.newIndex);
                    break;
            }
        }

        @throw exception;
    }

    self.lastReloadDate = [NSDate new];
}

- (void)conversationViewModelWillLoadMoreItems
{
    OWSAssertIsOnMainThread();
    OWSAssertDebug(self.conversationViewModel);

    // We want to restore the current scroll state after we update the range, update
    // the dynamic interactions and re-layout.  Here we take a "before" snapshot.
    self.scrollDistanceToBottomSnapshot = self.safeContentHeight - self.collectionView.contentOffset.y;
}

- (void)conversationViewModelDidLoadMoreItems
{
    OWSAssertIsOnMainThread();
    OWSAssertDebug(self.conversationViewModel);

    [self.layout prepareLayout];

    self.collectionView.contentOffset = CGPointMake(0, self.safeContentHeight - self.scrollDistanceToBottomSnapshot);
}

- (void)conversationViewModelDidLoadPrevPage
{
    OWSAssertIsOnMainThread();
    OWSAssertDebug(self.conversationViewModel);

    [self scrollToUnreadIndicatorAnimated];
}

- (void)conversationViewModelRangeDidChangeWithTransaction:(SDSAnyReadTransaction *)transaction
{
    OWSAssertIsOnMainThread();

    if (!self.conversationViewModel) {
        return;
    }

    [self updateShowLoadMoreHeaderWithTransaction:transaction];
}

- (void)conversationViewModelDidReset
{
    OWSAssertIsOnMainThread();

    // Scroll to bottom to get view back to a known good state.
    [self scrollToBottomAnimated:NO];
}

#pragma mark - Orientation

- (void)viewWillTransitionToSize:(CGSize)size
       withTransitionCoordinator:(id<UIViewControllerTransitionCoordinator>)coordinator
{
    OWSAssertIsOnMainThread();

    [super viewWillTransitionToSize:size withTransitionCoordinator:coordinator];

    // The "message actions" window tries to pin the message
    // in the content of this view.  It's easier to dismiss the
    // "message actions" window when the device changes orientation
    // than to try to ensure this works in that case.
    if (OWSWindowManager.sharedManager.isPresentingMenuActions) {
        [self dismissMenuActions];
    }

    // Snapshot the "last visible row".
    NSIndexPath *_Nullable lastVisibleIndexPath = self.lastVisibleIndexPath;

    __weak ConversationViewController *weakSelf = self;
    [coordinator
        animateAlongsideTransition:^(id<UIViewControllerTransitionCoordinatorContext> context) {
            if (lastVisibleIndexPath) {
                [self.collectionView scrollToItemAtIndexPath:lastVisibleIndexPath
                                            atScrollPosition:UICollectionViewScrollPositionBottom
                                                    animated:NO];
            }
        }
        completion:^(id<UIViewControllerTransitionCoordinatorContext> context) {
            ConversationViewController *strongSelf = weakSelf;
            if (!strongSelf) {
                return;
            }

            // When transition animation is complete, update layout to reflect
            // new size.
            [strongSelf resetForSizeOrOrientationChange];

            [strongSelf updateInputToolbarLayout];

            if (self.menuActionsViewController != nil) {
                [self scrollToMenuActionInteraction:NO];
            } else if (lastVisibleIndexPath) {
                [strongSelf.collectionView scrollToItemAtIndexPath:lastVisibleIndexPath
                                                  atScrollPosition:UICollectionViewScrollPositionBottom
                                                          animated:NO];
            }
        }];
}

- (void)traitCollectionDidChange:(nullable UITraitCollection *)previousTraitCollection
{
    [super traitCollectionDidChange:previousTraitCollection];

    [self ensureBannerState];
    [self updateBarButtonItems];
    [self updateNavigationBarSubtitleLabel];
}

- (void)resetForSizeOrOrientationChange
{
    self.scrollContinuity = kScrollContinuityBottom;

    self.conversationStyle.viewWidth = floor(self.collectionView.width);
    // Evacuate cached cell sizes.
    for (id<ConversationViewItem> viewItem in self.viewItems) {
        [viewItem clearCachedLayoutState];
    }
    [self.collectionView.collectionViewLayout invalidateLayout];
    [self.collectionView reloadData];
    if (self.viewHasEverAppeared) {
        // Try to update the lastKnownDistanceFromBottom; the content size may have changed.
        [self updateLastKnownDistanceFromBottom];
    }
    [self updateInputToolbarLayout];
    [self updateHeaderViewFrame];
    [self updateLeftBarItem];
}

- (void)viewSafeAreaInsetsDidChange
{
    [super viewSafeAreaInsetsDidChange];

    [self updateContentInsetsAnimated:NO];
    [self updateInputToolbarLayout];
}

- (void)updateInputToolbarLayout
{
    UIEdgeInsets safeAreaInsets = UIEdgeInsetsZero;
    if (@available(iOS 11, *)) {
        safeAreaInsets = self.view.safeAreaInsets;
    }
    [self.inputToolbar updateLayoutWithSafeAreaInsets:safeAreaInsets];
}

#pragma mark - Message Request

- (void)showMessageRequestDialogIfRequired
{
    OWSAssertIsOnMainThread();

    // If we're already showing the message request view, don't render it again
    if (self.messageRequestView) {
        return;
    }

    __block BOOL hasPendingMessageRequest = NO;

    [self.databaseStorage uiReadWithBlock:^(SDSAnyReadTransaction *transaction) {
        hasPendingMessageRequest = [ThreadUtil hasPendingMessageRequest:self.thread transaction:transaction];
    }];

    if (!hasPendingMessageRequest) {
        return;
    }

    self.messageRequestView = [[MessageRequestView alloc] initWithThread:self.thread];
    self.messageRequestView.delegate = self;
    [self reloadBottomBar];
}

- (void)dismissMessageRequestView
{
    OWSAssertIsOnMainThread();

    if (!self.messageRequestView) {
        return;
    }

    // Slide the request view off the bottom of the screen.
    CGFloat bottomInset = 0;
    if (@available(iOS 11, *)) {
        bottomInset = self.view.safeAreaInsets.bottom;
    }

    UIView *dismissingView = self.messageRequestView;
    self.messageRequestView = nil;

    [self reloadBottomBar];

    // Add the view on top of the new bottom bar (if there is one),
    // and then slide it off screen to reveal the new input view.
    [self.view addSubview:dismissingView];
    [dismissingView autoPinWidthToSuperview];
    [dismissingView autoPinEdgeToSuperviewEdge:ALEdgeBottom];

    CGRect endFrame = dismissingView.bounds;
    endFrame.origin.y -= endFrame.size.height + bottomInset;

    [UIView animateWithDuration:0.2
        animations:^{
            dismissingView.bounds = endFrame;
        }
        completion:^(BOOL finished) {
            [dismissingView removeFromSuperview];
        }];
}

- (void)messageRequestViewDidTapBlock
{
    OWSAssertIsOnMainThread();

    [self.blockingManager addBlockedThread:self.thread];
    [self messageRequestViewDidTapDelete];
}

- (void)messageRequestViewDidTapDelete
{
    OWSAssertIsOnMainThread();

    [self.databaseStorage writeWithBlock:^(SDSAnyWriteTransaction *transaction) {
        if ([self.thread isKindOfClass:[TSGroupThread class]]) {
            TSGroupThread *groupThread = (TSGroupThread *)self.thread;

            // Quit the group if we're a member
            if (groupThread.isLocalUserInGroup) {
                TSOutgoingMessage *message = [TSOutgoingMessage outgoingMessageInThread:groupThread
                                                                       groupMetaMessage:TSGroupMetaMessageQuit
                                                                       expiresInSeconds:0];

                [self.messageSenderJobQueue addMessage:message.asPreparer transaction:transaction];
                [groupThread leaveGroupWithTransaction:transaction];
            }
        }

        [self.thread softDeleteThreadWithTransaction:transaction];

        [transaction addCompletionWithBlock:^{
            [self.conversationSplitViewController closeSelectedConversationAnimated:YES];
        }];
    }];
}

- (void)messageRequestViewDidTapAccept
{
    OWSAssertIsOnMainThread();

    [self.profileManager addThreadToProfileWhitelist:self.thread];
    [self dismissMessageRequestView];
}

- (void)messageRequestViewDidTapLearnMore
{
    OWSAssertIsOnMainThread();

    // TODO Message Request: Use right support url. Right now this just links to the profiles FAQ
    SFSafariViewController *safariVC = [[SFSafariViewController alloc]
        initWithURL:[NSURL URLWithString:@"https://support.signal.org/hc/en-us/articles/360007459591"]];
    [self presentViewController:safariVC animated:YES completion:nil];
}

#pragma mark - LocationPickerDelegate

- (void)didPickLocation:(LocationPicker *)locationPicker location:(Location *)location
{
    OWSAssertIsOnMainThread();
    OWSAssertDebug(location);

    OWSLogVerbose(@"Sending location share.");

    __weak ConversationViewController *weakSelf = self;

    [location prepareAttachmentObjc].then(^(SignalAttachment *attachment) {
        OWSAssertIsOnMainThread();
        OWSAssertDebug([attachment isKindOfClass:[SignalAttachment class]]);

        __strong typeof(self) strongSelf = weakSelf;
        if (!strongSelf) {
            return;
        }

        __block TSOutgoingMessage *message;

        [strongSelf.databaseStorage uiReadWithBlock:^(SDSAnyReadTransaction *transaction) {
            message = [ThreadUtil enqueueMessageWithText:location.messageText
                                        mediaAttachments:@[ attachment ]
                                                inThread:strongSelf.thread
                                        quotedReplyModel:nil
                                        linkPreviewDraft:nil
                                             transaction:transaction];
        }];

        [strongSelf messageWasSent:message];
    });
}

#pragma mark - InputAccessoryViewPlaceholderDelegate

- (void)inputAccessoryPlaceholderKeyboardIsDismissingInteractively
{
    // No animation, just follow along with the keyboard.
    [self updateBottomBarPosition];
}

- (void)inputAccessoryPlaceholderKeyboardIsDismissingWithAnimationDuration:(NSTimeInterval)animationDuration
                                                            animationCurve:(UIViewAnimationCurve)animationCurve
{
    [self handleKeyboardStateChange:animationDuration animationCurve:animationCurve];
}

- (void)inputAccessoryPlaceholderKeyboardIsPresentingWithAnimationDuration:(NSTimeInterval)animationDuration
                                                            animationCurve:(UIViewAnimationCurve)animationCurve
{
    [self handleKeyboardStateChange:animationDuration animationCurve:animationCurve];
}

- (void)handleKeyboardStateChange:(NSTimeInterval)animationDuration animationCurve:(UIViewAnimationCurve)animationCurve
{
    if (self.shouldAnimateKeyboardChanges && animationDuration > 0) {
        // The animation curve provided by the keyboard notifications
        // is a private value not represented in UIViewAnimationOptions.
        // We don't use a block based animation here because it's not
        // possible to pass a curve directly to block animations.
        [UIView beginAnimations:@"keyboardStateChange" context:nil];
        [UIView setAnimationBeginsFromCurrentState:YES];
        [UIView setAnimationCurve:animationCurve];
        [UIView setAnimationDuration:animationDuration];
        [self updateBottomBarPosition];
        [UIView commitAnimations];
        [self updateContentInsetsAnimated:YES];
    } else {
        [self updateBottomBarPosition];
        [self updateContentInsetsAnimated:NO];
    }
}

// MARK: -

- (void)reloadBottomBar
{
    UIView *bottomView;

    if (self.messageRequestView) {
        bottomView = self.messageRequestView;
    } else if (self.isShowingSearchUI) {
        bottomView = self.searchController.resultsBar;
    } else {
        bottomView = self.inputToolbar;
    }

    if (bottomView.superview == self.bottomBar && self.viewHasEverAppeared) {
        // Do nothing, the view has not changed.
        return;
    }

    for (UIView *subView in self.bottomBar.subviews) {
        [subView removeFromSuperview];
    }

    [self.bottomBar addSubview:bottomView];
    [bottomView autoPinEdgesToSuperviewEdges];

    [self updateInputAccessoryPlaceholderHeight];
    [self updateContentInsetsAnimated:self.viewHasEverAppeared];
}

- (void)updateInputAccessoryPlaceholderHeight
{
    OWSAssertIsOnMainThread();

    // Apply any pending layout changes to ensure we're measuring the up-to-date height.
    [self.bottomBar.superview layoutIfNeeded];

    self.inputAccessoryPlaceholder.desiredHeight = self.bottomBar.height;
}

- (void)updateBottomBarPosition
{
    OWSAssertIsOnMainThread();

    self.bottomBarBottomConstraint.constant = -self.inputAccessoryPlaceholder.keyboardOverlap;

    // We always want to apply the new bottom bar position immediately,
    // as this only happens during animations (interactive or otherwise)
    [self.bottomBar.superview layoutIfNeeded];
}

- (void)updateContentInsetsAnimated:(BOOL)animated
{
    OWSAssertIsOnMainThread();

    // Don't update the collection view insets if an interactive pop is in progress.
    switch (self.navigationController.interactivePopGestureRecognizer.state) {
        case UIGestureRecognizerStatePossible:
        case UIGestureRecognizerStateFailed:
            break;
        default:
            return;
    }

    [self.view layoutIfNeeded];

    UIEdgeInsets oldInsets = self.collectionView.contentInset;
    UIEdgeInsets newInsets = oldInsets;

    newInsets.bottom = self.extraContentInsetPadding + self.inputAccessoryPlaceholder.keyboardOverlap
        + self.bottomBar.height - self.bottomLayoutGuide.length;
    newInsets.top = self.extraContentInsetPadding;

    BOOL wasScrolledToBottom = [self isScrolledToBottom];

    // Changing the contentInset can change the contentOffset, so make sure we
    // stash the current value before making any changes.
    CGFloat oldYOffset = self.collectionView.contentOffset.y;

    if (!UIEdgeInsetsEqualToEdgeInsets(self.collectionView.contentInset, newInsets)) {
        self.collectionView.contentInset = newInsets;
    }
    self.collectionView.scrollIndicatorInsets = newInsets;

    void (^adjustInsets)(void) = ^(void) {
        // Adjust content offset to prevent the presented keyboard from obscuring content.
        if (!self.viewHasEverAppeared) {
            [self scrollToDefaultPosition:NO];
        } else if (wasScrolledToBottom) {
            // If we were scrolled to the bottom, don't do any fancy math. Just stay at the bottom.
            [self scrollToBottomAnimated:NO];
        } else if (self.isViewCompletelyAppeared) {
            // If we were scrolled away from the bottom, shift the content in lockstep with the
            // keyboard, up to the limits of the content bounds.
            CGFloat insetChange = newInsets.bottom - oldInsets.bottom;

            // Only update the content offset if the inset has changed.
            if (insetChange != 0) {
                // The content offset can go negative, up to the size of the top layout guide.
                // This accounts for the extended layout under the navigation bar.
                CGFloat minYOffset = -self.topLayoutGuide.length;

                CGFloat newYOffset = CGFloatClamp(oldYOffset + insetChange, minYOffset, self.safeContentHeight);
                CGPoint newOffset = CGPointMake(0, newYOffset);

                [self.collectionView setContentOffset:newOffset animated:NO];
            }
        }
    };

    if (animated) {
        adjustInsets();
    } else {
        [UIView performWithoutAnimation:adjustInsets];
    }
}

#pragma mark - Keyboard Shortcuts

- (void)focusInputToolbar
{
    OWSAssertIsOnMainThread();

    [self.inputToolbar clearDesiredKeyboard];
    [self popKeyBoard];
}

- (void)openAllMedia
{
    OWSAssertIsOnMainThread();

    [self showConversationSettingsAndShowAllMedia];
}

- (void)openStickerKeyboard
{
    OWSAssertIsOnMainThread();

    [self.inputToolbar showStickerKeyboard];
}

- (void)openAttachmentKeyboard
{
    OWSAssertIsOnMainThread();

    [self.inputToolbar showAttachmentKeyboard];
}

- (void)openGifSearch
{
    OWSAssertIsOnMainThread();

    [self showGifPicker];
}

#pragma mark - ForwardMessageDelegate

- (void)forwardMessageFlowDidCompleteWithViewItem:(id<ConversationViewItem>)viewItem
                                          threads:(NSArray<TSThread *> *)threads
{
    __weak ConversationViewController *weakSelf = self;
    [self dismissViewControllerAnimated:true
                             completion:^{
                                 [weakSelf didForwardMessageToThreads:threads];
                             }];
}

- (void)didForwardMessageToThreads:(NSArray<TSThread *> *)threads
{
    if (threads.count > 1) {
        return;
    }
    TSThread *thread = threads.firstObject;
    if ([thread.uniqueId isEqualToString:self.thread.uniqueId]) {
        return;
    }
    [SignalApp.sharedApp presentConversationForThread:thread animated:YES];
}

- (void)forwardMessageFlowDidCancel
{
    [self dismissViewControllerAnimated:true completion:nil];
}

@end

NS_ASSUME_NONNULL_END<|MERGE_RESOLUTION|>--- conflicted
+++ resolved
@@ -3746,10 +3746,10 @@
 
     [self updateNavigationTitle];
     [self updateNavigationBarSubtitleLabel];
-<<<<<<< HEAD
 
     [self createInputToolbar];
     [self updateInputToolbarLayout];
+    [self updateBarButtonItems];
 
     [self.collectionView reloadData];
 }
@@ -3762,9 +3762,6 @@
     self.inputToolbar.inputTextViewDelegate = self;
     SET_SUBVIEW_ACCESSIBILITY_IDENTIFIER(self, _inputToolbar);
     [self reloadBottomBar];
-=======
-    [self updateBarButtonItems];
->>>>>>> fdc52573
 }
 
 #pragma mark - AttachmentApprovalViewControllerDelegate
