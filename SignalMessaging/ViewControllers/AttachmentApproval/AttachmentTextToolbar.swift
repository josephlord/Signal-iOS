//
//  Copyright (c) 2019 Open Whisper Systems. All rights reserved.
//

import Foundation
import UIKit

// Coincides with Android's max text message length
let kMaxMessageBodyCharacterCount = 2000

protocol AttachmentTextToolbarDelegate: class {
    func attachmentTextToolbarDidTapSend(_ attachmentTextToolbar: AttachmentTextToolbar)
    func attachmentTextToolbarDidBeginEditing(_ attachmentTextToolbar: AttachmentTextToolbar)
    func attachmentTextToolbarDidEndEditing(_ attachmentTextToolbar: AttachmentTextToolbar)
    func attachmentTextToolbarDidChange(_ attachmentTextToolbar: AttachmentTextToolbar)
    func attachmentTextToolbarDidViewOnce(_ attachmentTextToolbar: AttachmentTextToolbar)
}

// MARK: -

class AttachmentTextToolbar: UIView, UITextViewDelegate {

    // MARK: - Dependencies

    private var preferences: OWSPreferences {
        return Environment.shared.preferences
    }

    // MARK: - Properties

    var options: AttachmentApprovalViewControllerOptions {
        didSet {
            updateContent()
        }
    }

    weak var attachmentTextToolbarDelegate: AttachmentTextToolbarDelegate?

    var isViewOnceEnabled: Bool {
        return (options.contains(.canToggleViewOnce) &&
                preferences.isViewOnceMessagesEnabled())
    }

    var messageText: String? {
        get {
            // Ignore message text if "view-once" is enabled.
            guard !isViewOnceEnabled else {
                return nil
            }
            return textView.text
        }

        set {
            textView.text = newValue
            updatePlaceholderTextViewVisibility()
        }
    }

    private let viewOnceWrapper = UIView()

    // Layout Constants

    let kMinToolbarItemHeight: CGFloat = 40
    let kMinTextViewHeight: CGFloat = 38
    var maxTextViewHeight: CGFloat {
        // About ~4 lines in portrait and ~3 lines in landscape.
        // Otherwise we risk obscuring too much of the content.
        return UIDevice.current.orientation.isPortrait ? 160 : 100
    }
    var textViewHeightConstraint: NSLayoutConstraint?
    let kToolbarMargin: CGFloat = 8

    // MARK: - Initializers

    init(options: AttachmentApprovalViewControllerOptions, sendButtonImageName: String) {
        self.options = options

        super.init(frame: CGRect.zero)

        // Specifying autorsizing mask and an intrinsic content size allows proper
        // sizing when used as an input accessory view.
        self.autoresizingMask = .flexibleHeight
        self.translatesAutoresizingMaskIntoConstraints = false
        self.backgroundColor = UIColor.clear

        textView.delegate = self

        let sendButton = OWSButton.sendButton(imageName: sendButtonImageName) { [weak self] in
            guard let self = self else { return }
            self.didTapSend()
        }
        sendButton.accessibilityLabel = NSLocalizedString("ATTACHMENT_APPROVAL_SEND_BUTTON", comment: "Label for 'send' button in the 'attachment approval' dialog.")

        viewOnceButton.block = { [weak self] in
            self?.didTapViewOnceMessagesButton()
        }
<<<<<<< HEAD
        // Vertically center and increase hit area of button, except on right side for symmetrical layout WRT the input text field
        perMessageExpirationButton.contentEdgeInsets =
            UIEdgeInsets(top: 6,
                         left: 8,
                         bottom: (kMinToolbarItemHeight - timerHeight) / 2,
                         right: 0)
=======
        // Increase hit area of button
        viewOnceButton.contentEdgeInsets = UIEdgeInsets(top: 6, left: 8, bottom: 6, right: 8)
>>>>>>> 77207363

        // TODO: Revisit this copy.
        viewOnceLabel.text = NSLocalizedString("PER_MESSAGE_EXPIRATION_ACTIVE_INDICATOR", comment: "Label that indicates that 'view-once' is active.")
        viewOnceLabel.font = UIFont.ows_dynamicTypeSubheadline
        viewOnceLabel.textColor = Theme.darkThemePrimaryColor
        viewOnceLabel.lineBreakMode = .byTruncatingTail
        viewOnceLabel.textAlignment = .center

        // Layout

        // We have to wrap the toolbar items in a content view because iOS (at least on iOS10.3) assigns the inputAccessoryView.layoutMargins
        // when resigning first responder (verified by auditing with `layoutMarginsDidChange`).
        // The effect of this is that if we were to assign these margins to self.layoutMargins, they'd be blown away if the
        // user dismisses the keyboard, giving the input accessory view a wonky layout.
        self.layoutMargins = UIEdgeInsets(top: kToolbarMargin, left: kToolbarMargin, bottom: kToolbarMargin, right: kToolbarMargin)

        let sendWrapper = UIView()
        sendWrapper.addSubview(sendButton)
        viewOnceWrapper.addSubview(viewOnceButton)

        let hStackView = UIStackView()
        hStackView.axis = .horizontal
        hStackView.alignment = .bottom
        hStackView.spacing = kToolbarMargin
        self.addSubview(hStackView)
        hStackView.autoPinEdgesToSuperviewMargins()

        var views = [ viewOnceWrapper, viewOnceLabel, textContainer, sendWrapper ]
        // UIStackView's horizontal layout is leading-to-trailing.
        // We want left-to-right ordering, so reverse if RTL.
        if CurrentAppContext().isRTL {
            views.reverse()
        }
        for view in views {
            hStackView.addArrangedSubview(view)
        }

        textViewHeightConstraint = textView.autoSetDimension(.height, toSize: kMinTextViewHeight)
        viewOnceLabel.autoSetDimension(.height, toSize: kMinTextViewHeight, relation: .greaterThanOrEqual)

        // We pin edges explicitly rather than doing something like:
        //  textView.autoPinEdges(toSuperviewMarginsExcludingEdge: .right)
        // because that method uses `leading` / `trailing` rather than `left` vs. `right`.
        // So it doesn't work as expected with RTL layouts when we explicitly want something
        // to be on the right side for both RTL and LTR layouts, like with the send button.
        // I believe this is a bug in PureLayout. Filed here: https://github.com/PureLayout/PureLayout/issues/209
        textContainer.autoPinEdge(toSuperviewMargin: .top)
        textContainer.autoPinEdge(toSuperviewMargin: .bottom)

        let layoutButtonWithinWrapper = { (button: UIView) in
            button.autoPinEdgesToSuperviewEdges(with: .zero, excludingEdge: .top)
            button.autoPinEdge(toSuperviewEdge: .top, withInset: 0, relation: .greaterThanOrEqual)
            NSLayoutConstraint.autoSetPriority(.defaultLow) {
                button.autoPinEdge(toSuperviewEdge: .top)
            }

            button.setContentHuggingHigh()
            button.setCompressionResistanceHigh()
        }
        layoutButtonWithinWrapper(sendButton)
        layoutButtonWithinWrapper(viewOnceButton)

        updateContent()
    }

    required init?(coder aDecoder: NSCoder) {
        notImplemented()
    }

    // MARK: - UIView Overrides

    override var intrinsicContentSize: CGSize {
        get {
            // Since we have `self.autoresizingMask = UIViewAutoresizingFlexibleHeight`, we must specify
            // an intrinsicContentSize. Specifying CGSize.zero causes the height to be determined by autolayout.
            return CGSize.zero
        }
    }

    // MARK: - Subviews

    let timerHeight: CGFloat = 24
    private func updateContent() {
        AssertIsOnMainThread()

        let isViewOnceMessagesEnabled = preferences.isViewOnceMessagesEnabled()
        let imageName = isViewOnceMessagesEnabled ? "timer-24" : "timer-disabled-24"
        viewOnceButton.setTemplateImageName(imageName, tintColor: Theme.darkThemePrimaryColor)

        viewOnceLabel.isHidden = !isViewOnceEnabled
        textContainer.isHidden = isViewOnceEnabled
        viewOnceWrapper.isHidden = !options.contains(.canToggleViewOnce)

        updateHeight(textView: textView)
    }

    lazy var textView: UITextView = {
        let textView = buildTextView()

        textView.returnKeyType = .done
        textView.scrollIndicatorInsets = UIEdgeInsets(top: 5, left: 0, bottom: 5, right: 3)

        return textView
    }()

    private lazy var placeholderTextView: UITextView = {
        let placeholderTextView = buildTextView()

        placeholderTextView.text = NSLocalizedString("MESSAGE_TEXT_FIELD_PLACEHOLDER", comment: "placeholder text for the editable message field")
        placeholderTextView.isEditable = false

        return placeholderTextView
    }()

    private lazy var textContainer: UIView = {
        let textContainer = UIView()
        let textBorder = UIView()
        textContainer.addSubview(textBorder)
        let inset = (kMinToolbarItemHeight - kMinTextViewHeight) / 2
        textBorder.autoPinEdgesToSuperviewEdges(with: UIEdgeInsets(top: 0, leading: 0, bottom: inset, trailing: 0))

        textBorder.layer.borderColor = Theme.darkThemePrimaryColor.cgColor
        textBorder.layer.borderWidth = CGHairlineWidthFraction(1.4)
        textBorder.layer.cornerRadius = kMinTextViewHeight / 2
        textBorder.clipsToBounds = true

        textBorder.addSubview(placeholderTextView)
        placeholderTextView.autoPinEdgesToSuperviewEdges()

        textBorder.addSubview(textView)
        textView.autoPinEdgesToSuperviewEdges()

        return textContainer
    }()

    private func buildTextView() -> UITextView {
        let textView = AttachmentTextView()

        textView.keyboardAppearance = Theme.darkThemeKeyboardAppearance
        textView.backgroundColor = .clear
        textView.tintColor = Theme.darkThemePrimaryColor

        textView.font = UIFont.ows_dynamicTypeBody
        textView.textColor = Theme.darkThemePrimaryColor
        textView.textContainerInset = UIEdgeInsets(top: 7, left: 7, bottom: 7, right: 7)

        return textView
    }

    private let viewOnceButton = OWSButton()

    private let viewOnceLabel = UILabel()

    // MARK: - Actions

    @objc
    func didTapSend() {
        assert(attachmentTextToolbarDelegate != nil)

        textView.acceptAutocorrectSuggestion()
        attachmentTextToolbarDelegate?.attachmentTextToolbarDidTapSend(self)
    }

    @objc
    func didTapViewOnceMessagesButton() {
        AssertIsOnMainThread()

        // Toggle value.
        let isViewOnceMessagesEnabled = !preferences.isViewOnceMessagesEnabled()
        preferences.setIsViewOnceMessagesEnabled(isViewOnceMessagesEnabled)

        attachmentTextToolbarDelegate?.attachmentTextToolbarDidViewOnce(self)

        updateContent()
    }

    // MARK: - UITextViewDelegate

    public func textViewDidChange(_ textView: UITextView) {
        updateHeight(textView: textView)
        attachmentTextToolbarDelegate?.attachmentTextToolbarDidChange(self)
    }

    public func textView(_ textView: UITextView, shouldChangeTextIn range: NSRange, replacementText text: String) -> Bool {
        // Though we can wrap the text, we don't want to encourage multline captions, plus a "done" button
        // allows the user to get the keyboard out of the way while in the attachment approval view.
        if text == "\n" {
            textView.resignFirstResponder()
            return false
        } else {
            return true
        }
    }

    public func textViewDidBeginEditing(_ textView: UITextView) {
        attachmentTextToolbarDelegate?.attachmentTextToolbarDidBeginEditing(self)
        updatePlaceholderTextViewVisibility()
    }

    public func textViewDidEndEditing(_ textView: UITextView) {
        attachmentTextToolbarDelegate?.attachmentTextToolbarDidEndEditing(self)
        updatePlaceholderTextViewVisibility()
    }

    // MARK: - Helpers

    func updatePlaceholderTextViewVisibility() {
        let isHidden: Bool = {
            guard !self.textView.isFirstResponder else {
                return true
            }

            guard let text = self.textView.text else {
                return false
            }

            guard text.count > 0 else {
                return false
            }

            return true
        }()

        placeholderTextView.isHidden = isHidden
    }

    private func updateHeight(textView: UITextView) {
        guard let textViewHeightConstraint = textViewHeightConstraint else {
            owsFailDebug("Missing constraint.")
            return
        }

        // compute new height assuming width is unchanged
        let currentSize = textView.frame.size
        let textViewHeight = clampedTextViewHeight(fixedWidth: currentSize.width)

        if textViewHeightConstraint.constant != textViewHeight {
            Logger.debug("TextView height changed: \(textViewHeightConstraint.constant) -> \(textViewHeight)")
            textViewHeightConstraint.constant = textViewHeight
            invalidateIntrinsicContentSize()
        }
        textViewHeightConstraint.isActive = !isViewOnceEnabled
    }

    private func clampedTextViewHeight(fixedWidth: CGFloat) -> CGFloat {
        let contentSize = textView.sizeThatFits(CGSize(width: fixedWidth, height: CGFloat.greatestFiniteMagnitude))
        return CGFloatClamp(contentSize.height, kMinTextViewHeight, maxTextViewHeight)
    }
}<|MERGE_RESOLUTION|>--- conflicted
+++ resolved
@@ -94,17 +94,12 @@
         viewOnceButton.block = { [weak self] in
             self?.didTapViewOnceMessagesButton()
         }
-<<<<<<< HEAD
         // Vertically center and increase hit area of button, except on right side for symmetrical layout WRT the input text field
-        perMessageExpirationButton.contentEdgeInsets =
+        viewOnceButton.contentEdgeInsets =
             UIEdgeInsets(top: 6,
                          left: 8,
                          bottom: (kMinToolbarItemHeight - timerHeight) / 2,
                          right: 0)
-=======
-        // Increase hit area of button
-        viewOnceButton.contentEdgeInsets = UIEdgeInsets(top: 6, left: 8, bottom: 6, right: 8)
->>>>>>> 77207363
 
         // TODO: Revisit this copy.
         viewOnceLabel.text = NSLocalizedString("PER_MESSAGE_EXPIRATION_ACTIVE_INDICATOR", comment: "Label that indicates that 'view-once' is active.")
