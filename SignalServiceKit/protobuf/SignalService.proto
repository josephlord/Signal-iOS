/**
 * Copyright (C) 2014-2016 Open Whisper Systems
 *
 * Licensed according to the LICENSE file in this repository.
 */

// iOS - since we use a modern proto-compiler, we must specify
// the legacy proto format.
syntax = "proto2";

// iOS - package name determines class prefix
package SignalServiceProtos;

option java_package = "org.whispersystems.signalservice.internal.push";
option java_outer_classname = "SignalServiceProtos";

message Envelope {
  enum Type {
    UNKNOWN             = 0;
    CIPHERTEXT          = 1;
    KEY_EXCHANGE        = 2;
    PREKEY_BUNDLE       = 3;
    RECEIPT             = 5;
    UNIDENTIFIED_SENDER = 6;
  }

  // @required
  optional Type   type            = 1;
  optional string source          = 2;
  optional uint32 sourceDevice    = 7;
  optional string relay           = 3;
  // @required
  optional uint64 timestamp       = 5;
  optional bytes  legacyMessage   = 6; // Contains an encrypted DataMessage
  optional bytes  content         = 8; // Contains an encrypted Content
  // We may eventually want to make this required.
  optional string serverGuid      = 9;
  // We may eventually want to make this required.
  optional uint64 serverTimestamp = 10;
}

message TypingMessage {
  enum Action {
    STARTED = 0;
    STOPPED = 1;
  }

  // @required
  optional uint64 timestamp = 1;
  // @required
  optional Action action = 2;
  optional bytes groupId = 3;
}

message Content {
  optional DataMessage    dataMessage    = 1;
  optional SyncMessage    syncMessage    = 2;
  optional CallMessage    callMessage    = 3;
  optional NullMessage    nullMessage    = 4;
  optional ReceiptMessage receiptMessage = 5;
  optional TypingMessage  typingMessage  = 6;
}

message CallMessage {
  message Offer {
    // @required
    optional uint64 id          = 1;
    // Signal-iOS renamed the description field to avoid
    // conflicts with [NSObject description].
    // @required
    optional string sessionDescription = 2;
  }

  message Answer {
    // @required
    optional uint64 id          = 1;
    // Signal-iOS renamed the description field to avoid
    // conflicts with [NSObject description].
    // @required
    optional string sessionDescription = 2;
  }

  message IceUpdate {
    // @required
    optional uint64 id            = 1;
    // @required
    optional string sdpMid        = 2;
    // @required
    optional uint32 sdpMLineIndex = 3;
    // @required
    optional string sdp           = 4;
  }

  message Busy {
    // @required
    optional uint64 id = 1;
  }

  message Hangup {
    // @required
    optional uint64 id = 1;
  }

  optional Offer     offer     = 1;
  optional Answer    answer    = 2;
  repeated IceUpdate iceUpdate = 3;
  optional Hangup    hangup    = 4;
  optional Busy      busy      = 5;
  // Signal-iOS sends profile key with call messages
  // for earlier discovery
  optional bytes     profileKey = 6;
}

message DataMessage {
  enum Flags {
    END_SESSION             = 1;
    EXPIRATION_TIMER_UPDATE = 2;
    PROFILE_KEY_UPDATE      = 4;
  }

  message Quote {
    message QuotedAttachment {
      enum Flags {
        VOICE_MESSAGE = 1;
      }

      optional string            contentType = 1;
      optional string            fileName    = 2;
      optional AttachmentPointer thumbnail   = 3;
      optional uint32            flags       = 4;
    }

    // @required
    optional uint64            id          = 1;
    // @required
    optional string            author      = 2;
    optional string            text        = 3;
    repeated QuotedAttachment  attachments = 4;
  }

  message Contact {
    message Name {
      optional string givenName   = 1;
      optional string familyName  = 2;
      optional string prefix      = 3;
      optional string suffix      = 4;
      optional string middleName  = 5;
      optional string displayName = 6;
    }

    message Phone {
      enum Type {
        HOME   = 1;
        MOBILE = 2;
        WORK   = 3;
        CUSTOM = 4;
      }

      optional string value = 1;
      optional Type   type  = 2;
      optional string label = 3;
    }

    message Email {
      enum Type {
        HOME   = 1;
        MOBILE = 2;
        WORK   = 3;
        CUSTOM = 4;
      }

      optional string value = 1;
      optional Type   type  = 2;
      optional string label = 3;
    }

    message PostalAddress {
      enum Type {
        HOME   = 1;
        WORK   = 2;
        CUSTOM = 3;
      }

      optional Type   type         = 1;
      optional string label        = 2;
      optional string street       = 3;
      optional string pobox        = 4;
      optional string neighborhood = 5;
      optional string city         = 6;
      optional string region       = 7;
      optional string postcode     = 8;
      optional string country      = 9;
    }

    message Avatar {
      optional AttachmentPointer avatar    = 1;
      optional bool              isProfile = 2;
    }

    optional Name              name            = 1;
    repeated Phone             number          = 3;
    repeated Email             email           = 4;
    repeated PostalAddress     address         = 5;
    optional Avatar            avatar          = 6;
    optional string            organization    = 7;
  }

  message Preview {
    // @required
    optional string            url   = 1;
    optional string            title = 2;
    optional AttachmentPointer image = 3;
  }

  message Sticker {
    // @required
    optional bytes packId = 1;
    // @required
    optional bytes packKey = 2;
    // @required
    optional uint32 stickerId = 3;
    // @required
    optional AttachmentPointer data = 4;
  }

<<<<<<< HEAD
  message EphemeralMessage {
    // @required
    optional uint32            expireTimer = 1;
    repeated AttachmentPointer attachments = 2;
  }

  optional string            body             =  1;
  repeated AttachmentPointer attachments      =  2;
  optional GroupContext      group            =  3;
  optional uint32            flags            =  4;
  optional uint32            expireTimer      =  5;
  optional bytes             profileKey       =  6;
  optional uint64            timestamp        =  7;
  optional Quote             quote            =  8;
  repeated Contact           contact          =  9;
  repeated Preview           preview          = 10;
  optional Sticker           sticker          = 11;
  optional EphemeralMessage  ephemeralMessage = 12;
=======
  enum ProtocolVersion {
    option allow_alias = true;

    INITIAL = 0;
    CURRENT = 0;
  }

  optional string            body                    =  1;
  repeated AttachmentPointer attachments             =  2;
  optional GroupContext      group                   =  3;
  optional uint32            flags                   =  4;
  optional uint32            expireTimer             =  5;
  optional bytes             profileKey              =  6;
  optional uint64            timestamp               =  7;
  optional Quote             quote                   =  8;
  repeated Contact           contact                 =  9;
  repeated Preview           preview                 = 10;
  optional Sticker           sticker                 = 11;
  optional uint32            requiredProtocolVersion = 12;
>>>>>>> 5a09aa8f
}

message NullMessage {
  optional bytes padding = 1;
}

message ReceiptMessage {
  enum Type {
    DELIVERY = 0;
    READ     = 1;
  }

  // @required
  optional Type   type      = 1;
  repeated uint64 timestamp = 2;
}

message Verified {
  enum State {
    DEFAULT    = 0;
    VERIFIED   = 1;
    UNVERIFIED = 2;
  }

  // @required
  optional string destination = 1;
  optional bytes  identityKey = 2;
  optional State  state       = 3;
  optional bytes  nullMessage = 4;
}

message SyncMessage {
  message Sent {
    message UnidentifiedDeliveryStatus {
      optional string destination  = 1;
      optional bool   unidentified = 2;
    }
    optional string                     destination              = 1;
    optional uint64                     timestamp                = 2;
    optional DataMessage                message                  = 3;
    optional uint64                     expirationStartTimestamp = 4;
    repeated UnidentifiedDeliveryStatus unidentifiedStatus       = 5;
    optional bool                       isRecipientUpdate        = 6 [default = false];
  }

  message Contacts {
    // @required
    optional AttachmentPointer blob       = 1;
    // Signal-iOS renamed this property.
    optional bool              isComplete = 2 [default = false];
  }

  message Groups {
    optional AttachmentPointer blob = 1;
  }

  message Blocked {
    repeated string numbers = 1;
    repeated bytes groupIds = 2;
  }

  message Request {
    enum Type {
      UNKNOWN       = 0;
      CONTACTS      = 1;
      GROUPS        = 2;
      BLOCKED       = 3;
      CONFIGURATION = 4;
    }

    // @required
    optional Type type = 1;
  }

  message Read {
    // @required
    optional string sender    = 1;
    // @required
    optional uint64 timestamp = 2;
  }

  message Configuration {
    optional bool readReceipts                   = 1;
    optional bool unidentifiedDeliveryIndicators = 2;
    optional bool typingIndicators               = 3;
    optional bool linkPreviews                   = 4;
  }

  message StickerPackOperation {
    enum Type {
      INSTALL = 0;
      REMOVE  = 1;
    }
    // @required
    optional bytes packId = 1;
    // @required
    optional bytes packKey = 2;
    // @required
    optional Type  type    = 3;
  }

  optional Sent                 sent                  = 1;
  optional Contacts             contacts              = 2;
  optional Groups               groups                = 3;
  optional Request              request               = 4;
  repeated Read                 read                  = 5;
  optional Blocked              blocked               = 6;
  optional Verified             verified              = 7;
  optional Configuration        configuration         = 9;
  optional bytes                padding               = 8;
  repeated StickerPackOperation stickerPackOperation = 10;
}

message AttachmentPointer {
  enum Flags {
    VOICE_MESSAGE = 1;
  }

  // @required
  optional fixed64 id          = 1;
  optional string  contentType = 2;
  optional bytes   key         = 3;
  optional uint32  size        = 4;
  optional bytes   thumbnail   = 5;
  optional bytes   digest      = 6;
  optional string  fileName    = 7;
  optional uint32  flags       = 8;
  optional uint32  width       = 9;
  optional uint32  height      = 10;
  optional string  caption     = 11;
}

message GroupContext {
  enum Type {
    UNKNOWN      = 0;
    UPDATE       = 1;
    DELIVER      = 2;
    QUIT         = 3;
    REQUEST_INFO = 4;
  }
  // @required
  optional bytes             id      = 1;
  // @required
  optional Type              type    = 2;
  optional string            name    = 3;
  repeated string            members = 4;
  optional AttachmentPointer avatar  = 5;
}

message ContactDetails {
  message Avatar {
    optional string contentType = 1;
    optional uint32 length      = 2;
  }

  // @required
  optional string   number      = 1;
  optional string   name        = 2;
  optional Avatar   avatar      = 3;
  optional string   color       = 4;
  optional Verified verified    = 5;
  optional bytes    profileKey  = 6;
  optional bool     blocked     = 7;
  optional uint32   expireTimer = 8;
}

message GroupDetails {
  message Avatar {
    optional string contentType = 1;
    optional uint32 length      = 2;
  }

  // @required
  optional bytes  id          = 1;
  optional string name        = 2;
  repeated string members     = 3;
  optional Avatar avatar      = 4;
  optional bool   active      = 5 [default = true];
  optional uint32 expireTimer = 6;
  optional string color       = 7;
  optional bool   blocked     = 8;
}

message Pack {
  message Sticker {
    // @required
    optional uint32 id    = 1;
    // @required
    optional string emoji = 2;
  }

  optional string  title    = 1;
  optional string  author   = 2;
  optional Sticker cover    = 3;
  repeated Sticker stickers = 4;
}<|MERGE_RESOLUTION|>--- conflicted
+++ resolved
@@ -223,31 +223,17 @@
     optional AttachmentPointer data = 4;
   }
 
-<<<<<<< HEAD
+  enum ProtocolVersion {
+    option allow_alias = true;
+
+    INITIAL = 0;
+    CURRENT = 0;
+  }
+
   message EphemeralMessage {
     // @required
     optional uint32            expireTimer = 1;
     repeated AttachmentPointer attachments = 2;
-  }
-
-  optional string            body             =  1;
-  repeated AttachmentPointer attachments      =  2;
-  optional GroupContext      group            =  3;
-  optional uint32            flags            =  4;
-  optional uint32            expireTimer      =  5;
-  optional bytes             profileKey       =  6;
-  optional uint64            timestamp        =  7;
-  optional Quote             quote            =  8;
-  repeated Contact           contact          =  9;
-  repeated Preview           preview          = 10;
-  optional Sticker           sticker          = 11;
-  optional EphemeralMessage  ephemeralMessage = 12;
-=======
-  enum ProtocolVersion {
-    option allow_alias = true;
-
-    INITIAL = 0;
-    CURRENT = 0;
   }
 
   optional string            body                    =  1;
@@ -262,7 +248,7 @@
   repeated Preview           preview                 = 10;
   optional Sticker           sticker                 = 11;
   optional uint32            requiredProtocolVersion = 12;
->>>>>>> 5a09aa8f
+  optional EphemeralMessage  ephemeralMessage        = 13;
 }
 
 message NullMessage {
